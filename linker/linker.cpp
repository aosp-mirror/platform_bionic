/*
 * Copyright (C) 2008 The Android Open Source Project
 * All rights reserved.
 *
 * Redistribution and use in source and binary forms, with or without
 * modification, are permitted provided that the following conditions
 * are met:
 *  * Redistributions of source code must retain the above copyright
 *    notice, this list of conditions and the following disclaimer.
 *  * Redistributions in binary form must reproduce the above copyright
 *    notice, this list of conditions and the following disclaimer in
 *    the documentation and/or other materials provided with the
 *    distribution.
 *
 * THIS SOFTWARE IS PROVIDED BY THE COPYRIGHT HOLDERS AND CONTRIBUTORS
 * "AS IS" AND ANY EXPRESS OR IMPLIED WARRANTIES, INCLUDING, BUT NOT
 * LIMITED TO, THE IMPLIED WARRANTIES OF MERCHANTABILITY AND FITNESS
 * FOR A PARTICULAR PURPOSE ARE DISCLAIMED. IN NO EVENT SHALL THE
 * COPYRIGHT OWNER OR CONTRIBUTORS BE LIABLE FOR ANY DIRECT, INDIRECT,
 * INCIDENTAL, SPECIAL, EXEMPLARY, OR CONSEQUENTIAL DAMAGES (INCLUDING,
 * BUT NOT LIMITED TO, PROCUREMENT OF SUBSTITUTE GOODS OR SERVICES; LOSS
 * OF USE, DATA, OR PROFITS; OR BUSINESS INTERRUPTION) HOWEVER CAUSED
 * AND ON ANY THEORY OF LIABILITY, WHETHER IN CONTRACT, STRICT LIABILITY,
 * OR TORT (INCLUDING NEGLIGENCE OR OTHERWISE) ARISING IN ANY WAY OUT
 * OF THE USE OF THIS SOFTWARE, EVEN IF ADVISED OF THE POSSIBILITY OF
 * SUCH DAMAGE.
 */

#include <android/api-level.h>
#include <errno.h>
#include <fcntl.h>
#include <inttypes.h>
#include <pthread.h>
#include <stdio.h>
#include <stdlib.h>
#include <string.h>
#include <sys/mman.h>
#include <sys/param.h>
#include <unistd.h>

#include <new>
#include <string>
#include <unordered_map>
#include <vector>

// Private C library headers.
#include "private/bionic_globals.h"
#include "private/bionic_tls.h"
#include "private/KernelArgumentBlock.h"
#include "private/ScopedPthreadMutexLocker.h"
#include "private/ScopeGuard.h"

#include "linker.h"
#include "linker_block_allocator.h"
#include "linker_gdb_support.h"
#include "linker_debug.h"
#include "linker_dlwarning.h"
#include "linker_sleb128.h"
#include "linker_phdr.h"
#include "linker_relocs.h"
#include "linker_reloc_iterators.h"
#include "linker_utils.h"

#include "android-base/strings.h"
#include "android-base/stringprintf.h"
#include "debuggerd/client.h"
#include "ziparchive/zip_archive.h"

extern void __libc_init_globals(KernelArgumentBlock&);
extern void __libc_init_AT_SECURE(KernelArgumentBlock&);

extern "C" void _start();

// Override macros to use C++ style casts.
#undef ELF_ST_TYPE
#define ELF_ST_TYPE(x) (static_cast<uint32_t>(x) & 0xf)

struct android_namespace_t {
 public:
  android_namespace_t() : name_(nullptr), is_isolated_(false) {}

  const char* get_name() const { return name_; }
  void set_name(const char* name) { name_ = name; }

  bool is_isolated() const { return is_isolated_; }
  void set_isolated(bool isolated) { is_isolated_ = isolated; }

  const std::vector<std::string>& get_ld_library_paths() const {
    return ld_library_paths_;
  }
  void set_ld_library_paths(std::vector<std::string>&& library_paths) {
    ld_library_paths_ = library_paths;
  }

  const std::vector<std::string>& get_default_library_paths() const {
    return default_library_paths_;
  }
  void set_default_library_paths(std::vector<std::string>&& library_paths) {
    default_library_paths_ = library_paths;
  }

  const std::vector<std::string>& get_permitted_paths() const {
    return permitted_paths_;
  }
  void set_permitted_paths(std::vector<std::string>&& permitted_paths) {
    permitted_paths_ = permitted_paths;
  }

  void add_soinfo(soinfo* si) {
    soinfo_list_.push_back(si);
  }

  void add_soinfos(const soinfo::soinfo_list_t& soinfos) {
    for (auto si : soinfos) {
      add_soinfo(si);
      si->add_secondary_namespace(this);
    }
  }

  void remove_soinfo(soinfo* si) {
    soinfo_list_.remove_if([&](soinfo* candidate) {
      return si == candidate;
    });
  }

  const soinfo::soinfo_list_t& soinfo_list() const { return soinfo_list_; }

  // For isolated namespaces - checks if the file is on the search path;
  // always returns true for not isolated namespace.
  bool is_accessible(const std::string& path);

 private:
  const char* name_;
  bool is_isolated_;
  std::vector<std::string> ld_library_paths_;
  std::vector<std::string> default_library_paths_;
  std::vector<std::string> permitted_paths_;
  soinfo::soinfo_list_t soinfo_list_;

  DISALLOW_COPY_AND_ASSIGN(android_namespace_t);
};

android_namespace_t g_default_namespace;

static std::unordered_map<uintptr_t, soinfo*> g_soinfo_handles_map;
static android_namespace_t* g_anonymous_namespace = &g_default_namespace;

static ElfW(Addr) get_elf_exec_load_bias(const ElfW(Ehdr)* elf);

static LinkerTypeAllocator<soinfo> g_soinfo_allocator;
static LinkerTypeAllocator<LinkedListEntry<soinfo>> g_soinfo_links_allocator;

static LinkerTypeAllocator<android_namespace_t> g_namespace_allocator;
static LinkerTypeAllocator<LinkedListEntry<android_namespace_t>> g_namespace_list_allocator;

static soinfo* solist;
static soinfo* sonext;
static soinfo* somain; // main process, always the one after libdl_info

static const char* const kDefaultLdPaths[] = {
#if defined(__LP64__)
  "/system/lib64",
  "/vendor/lib64",
#else
  "/system/lib",
  "/vendor/lib",
#endif
  nullptr
};

static const char* const kAsanDefaultLdPaths[] = {
#if defined(__LP64__)
  "/data/lib64",
  "/system/lib64",
  "/data/vendor/lib64",
  "/vendor/lib64",
#else
  "/data/lib",
  "/system/lib",
  "/data/vendor/lib",
  "/vendor/lib",
#endif
  nullptr
};

static bool is_system_library(const std::string& realpath) {
  for (const auto& dir : g_default_namespace.get_default_library_paths()) {
    if (file_is_in_dir(realpath, dir)) {
      return true;
    }
  }
  return false;
}

#if defined(__LP64__)
static const char* const kSystemLibDir = "/system/lib64";
#else
static const char* const kSystemLibDir = "/system/lib";
#endif

static std::string dirname(const char *path);

// TODO(dimitry): The grey-list is a workaround for http://b/26394120 ---
// gradually remove libraries from this list until it is gone.
static bool is_greylisted(const char* name, const soinfo* needed_by) {
  static const char* const kLibraryGreyList[] = {
    "libandroid_runtime.so",
    "libbinder.so",
    "libcrypto.so",
    "libcutils.so",
    "libexpat.so",
    "libgui.so",
    "libmedia.so",
    "libnativehelper.so",
    "libskia.so",
    "libssl.so",
    "libstagefright.so",
    "libsqlite.so",
    "libui.so",
    "libutils.so",
    "libvorbisidec.so",
    nullptr
  };

  // limit greylisting to apps targeting sdk version 23 and below
  if (get_application_target_sdk_version() > 23) {
    return false;
  }

  // if the library needed by a system library - implicitly assume it
  // is greylisted

  if (needed_by != nullptr && is_system_library(needed_by->get_realpath())) {
    return true;
  }

  // if this is an absolute path - make sure it points to /system/lib(64)
  if (name[0] == '/' && dirname(name) == kSystemLibDir) {
    // and reduce the path to basename
    name = basename(name);
  }

  for (size_t i = 0; kLibraryGreyList[i] != nullptr; ++i) {
    if (strcmp(name, kLibraryGreyList[i]) == 0) {
      return true;
    }
  }

  return false;
}
// END OF WORKAROUND

static const ElfW(Versym) kVersymNotNeeded = 0;
static const ElfW(Versym) kVersymGlobal = 1;

static const char* const* g_default_ld_paths;
static std::vector<std::string> g_ld_preload_names;

static std::vector<soinfo*> g_ld_preloads;

static bool g_public_namespace_initialized;
static soinfo::soinfo_list_t g_public_namespace;

int g_ld_debug_verbosity;
abort_msg_t* g_abort_message = nullptr; // For debuggerd.

// These values are used to call constructors for .init_array && .preinit_array
int g_argc = 0;
char** g_argv = nullptr;
char** g_envp = nullptr;

static std::string dirname(const char *path) {
  const char* last_slash = strrchr(path, '/');
  if (last_slash == path) return "/";
  else if (last_slash == nullptr) return ".";
  else
    return std::string(path, last_slash - path);
}

#if STATS
struct linker_stats_t {
  int count[kRelocMax];
};

static linker_stats_t linker_stats;

void count_relocation(RelocationKind kind) {
  ++linker_stats.count[kind];
}
#else
void count_relocation(RelocationKind) {
}
#endif

#if COUNT_PAGES
uint32_t bitmask[4096];
#endif

static char __linker_dl_err_buf[768];

char* linker_get_error_buffer() {
  return &__linker_dl_err_buf[0];
}

size_t linker_get_error_buffer_size() {
  return sizeof(__linker_dl_err_buf);
}

static void notify_gdb_of_load(soinfo* info) {
  if (info->is_linker() || info->is_main_executable()) {
    // gdb already knows about the linker and the main executable.
    return;
  }

  link_map* map = &(info->link_map_head);

  map->l_addr = info->load_bias;
  // link_map l_name field is not const.
  map->l_name = const_cast<char*>(info->get_realpath());
  map->l_ld = info->dynamic;

  CHECK(map->l_name != nullptr);
  CHECK(map->l_name[0] != '\0');

  notify_gdb_of_load(map);
}

static void notify_gdb_of_unload(soinfo* info) {
  notify_gdb_of_unload(&(info->link_map_head));
}

bool android_namespace_t::is_accessible(const std::string& file) {
  if (!is_isolated_) {
    return true;
  }

  for (const auto& dir : ld_library_paths_) {
    if (file_is_in_dir(file, dir)) {
      return true;
    }
  }

  for (const auto& dir : default_library_paths_) {
    if (file_is_in_dir(file, dir)) {
      return true;
    }
  }

  for (const auto& dir : permitted_paths_) {
    if (file_is_under_dir(file, dir)) {
      return true;
    }
  }

  return false;
}

LinkedListEntry<soinfo>* SoinfoListAllocator::alloc() {
  return g_soinfo_links_allocator.alloc();
}

void SoinfoListAllocator::free(LinkedListEntry<soinfo>* entry) {
  g_soinfo_links_allocator.free(entry);
}

LinkedListEntry<android_namespace_t>* NamespaceListAllocator::alloc() {
  return g_namespace_list_allocator.alloc();
}

void NamespaceListAllocator::free(LinkedListEntry<android_namespace_t>* entry) {
  g_namespace_list_allocator.free(entry);
}

static soinfo* soinfo_alloc(android_namespace_t* ns, const char* name,
                            struct stat* file_stat, off64_t file_offset,
                            uint32_t rtld_flags) {
  if (strlen(name) >= PATH_MAX) {
    DL_ERR("library name \"%s\" too long", name);
    return nullptr;
  }

  soinfo* si = new (g_soinfo_allocator.alloc()) soinfo(ns, name, file_stat,
                                                       file_offset, rtld_flags);

  sonext->next = si;
  sonext = si;

  si->generate_handle();
  ns->add_soinfo(si);

  TRACE("name %s: allocated soinfo @ %p", name, si);
  return si;
}

static void soinfo_free(soinfo* si) {
  if (si == nullptr) {
    return;
  }

  if (si->base != 0 && si->size != 0) {
    if (!si->is_mapped_by_caller()) {
      munmap(reinterpret_cast<void*>(si->base), si->size);
    } else {
      // remap the region as PROT_NONE, MAP_ANONYMOUS | MAP_NORESERVE
      mmap(reinterpret_cast<void*>(si->base), si->size, PROT_NONE,
           MAP_FIXED | MAP_PRIVATE | MAP_ANONYMOUS | MAP_NORESERVE, -1, 0);
    }
  }

  soinfo *prev = nullptr, *trav;

  TRACE("name %s: freeing soinfo @ %p", si->get_realpath(), si);

  for (trav = solist; trav != nullptr; trav = trav->next) {
    if (trav == si) {
      break;
    }
    prev = trav;
  }

  if (trav == nullptr) {
    // si was not in solist
    DL_ERR("name \"%s\"@%p is not in solist!", si->get_realpath(), si);
    return;
  }

  // clear links to/from si
  si->remove_all_links();

  // prev will never be null, because the first entry in solist is
  // always the static libdl_info.
  prev->next = si->next;
  if (si == sonext) {
    sonext = prev;
  }

  si->~soinfo();
  g_soinfo_allocator.free(si);
}

// For every path element this function checks of it exists, and is a directory,
// and normalizes it:
// 1. For regular path it converts it to realpath()
// 2. For path in a zip file it uses realpath on the zipfile
//    normalizes entry name by calling normalize_path function.
static void resolve_paths(std::vector<std::string>& paths,
                          std::vector<std::string>* resolved_paths) {
  resolved_paths->clear();
  for (const auto& path : paths) {
    char resolved_path[PATH_MAX];
    const char* original_path = path.c_str();
    if (realpath(original_path, resolved_path) != nullptr) {
      struct stat s;
      if (stat(resolved_path, &s) == 0) {
        if (S_ISDIR(s.st_mode)) {
          resolved_paths->push_back(resolved_path);
        } else {
          DL_WARN("Warning: \"%s\" is not a directory (excluding from path)", resolved_path);
          continue;
        }
      } else {
        DL_WARN("Warning: cannot stat file \"%s\": %s", resolved_path, strerror(errno));
        continue;
      }
    } else {
      std::string zip_path;
      std::string entry_path;

      std::string normalized_path;

      if (!normalize_path(original_path, &normalized_path)) {
        DL_WARN("Warning: unable to normalize \"%s\"", original_path);
        continue;
      }

      if (parse_zip_path(normalized_path.c_str(), &zip_path, &entry_path)) {
        if (realpath(zip_path.c_str(), resolved_path) == nullptr) {
          DL_WARN("Warning: unable to resolve \"%s\": %s", zip_path.c_str(), strerror(errno));
          continue;
        }

        resolved_paths->push_back(std::string(resolved_path) + kZipFileSeparator + entry_path);
      }
    }
  }
}

static void split_path(const char* path, const char* delimiters,
                       std::vector<std::string>* paths) {
  if (path != nullptr && path[0] != 0) {
    *paths = android::base::Split(path, delimiters);
  }
}

static void parse_path(const char* path, const char* delimiters,
                       std::vector<std::string>* resolved_paths) {
  std::vector<std::string> paths;
  split_path(path, delimiters, &paths);
  resolve_paths(paths, resolved_paths);
}

static void parse_LD_LIBRARY_PATH(const char* path) {
  std::vector<std::string> ld_libary_paths;
  parse_path(path, ":", &ld_libary_paths);
  g_default_namespace.set_ld_library_paths(std::move(ld_libary_paths));
}

void soinfo::set_dt_runpath(const char* path) {
  if (!has_min_version(3)) {
    return;
  }

  std::vector<std::string> runpaths;

  split_path(path, ":", &runpaths);

  std::string origin = dirname(get_realpath());
  // FIXME: add $LIB and $PLATFORM.
  std::pair<std::string, std::string> substs[] = {{"ORIGIN", origin}};
  for (auto&& s : runpaths) {
    size_t pos = 0;
    while (pos < s.size()) {
      pos = s.find("$", pos);
      if (pos == std::string::npos) break;
      for (const auto& subst : substs) {
        const std::string& token = subst.first;
        const std::string& replacement = subst.second;
        if (s.substr(pos + 1, token.size()) == token) {
          s.replace(pos, token.size() + 1, replacement);
          // -1 to compensate for the ++pos below.
          pos += replacement.size() - 1;
          break;
        } else if (s.substr(pos + 1, token.size() + 2) == "{" + token + "}") {
          s.replace(pos, token.size() + 3, replacement);
          pos += replacement.size() - 1;
          break;
        }
      }
      // Skip $ in case it did not match any of the known substitutions.
      ++pos;
    }
  }

  resolve_paths(runpaths, &dt_runpath_);
}

static void parse_LD_PRELOAD(const char* path) {
  g_ld_preload_names.clear();
  if (path != nullptr) {
    // We have historically supported ':' as well as ' ' in LD_PRELOAD.
    g_ld_preload_names = android::base::Split(path, " :");
    std::remove_if(g_ld_preload_names.begin(),
                   g_ld_preload_names.end(),
                   [] (const std::string& s) { return s.empty(); });
  }
}

static bool realpath_fd(int fd, std::string* realpath) {
  std::vector<char> buf(PATH_MAX), proc_self_fd(PATH_MAX);
  __libc_format_buffer(&proc_self_fd[0], proc_self_fd.size(), "/proc/self/fd/%d", fd);
  if (readlink(&proc_self_fd[0], &buf[0], buf.size()) == -1) {
    PRINT("readlink(\"%s\") failed: %s [fd=%d]", &proc_self_fd[0], strerror(errno), fd);
    return false;
  }

  *realpath = &buf[0];
  return true;
}

#if defined(__arm__)

// For a given PC, find the .so that it belongs to.
// Returns the base address of the .ARM.exidx section
// for that .so, and the number of 8-byte entries
// in that section (via *pcount).
//
// Intended to be called by libc's __gnu_Unwind_Find_exidx().
//
// This function is exposed via dlfcn.cpp and libdl.so.
_Unwind_Ptr dl_unwind_find_exidx(_Unwind_Ptr pc, int* pcount) {
  uintptr_t addr = reinterpret_cast<uintptr_t>(pc);

  for (soinfo* si = solist; si != 0; si = si->next) {
    if ((addr >= si->base) && (addr < (si->base + si->size))) {
        *pcount = si->ARM_exidx_count;
        return reinterpret_cast<_Unwind_Ptr>(si->ARM_exidx);
    }
  }
  *pcount = 0;
  return nullptr;
}

#endif

// Here, we only have to provide a callback to iterate across all the
// loaded libraries. gcc_eh does the rest.
int do_dl_iterate_phdr(int (*cb)(dl_phdr_info* info, size_t size, void* data), void* data) {
  int rv = 0;
  for (soinfo* si = solist; si != nullptr; si = si->next) {
    dl_phdr_info dl_info;
    dl_info.dlpi_addr = si->link_map_head.l_addr;
    dl_info.dlpi_name = si->link_map_head.l_name;
    dl_info.dlpi_phdr = si->phdr;
    dl_info.dlpi_phnum = si->phnum;
    rv = cb(&dl_info, sizeof(dl_phdr_info), data);
    if (rv != 0) {
      break;
    }
  }
  return rv;
}

const ElfW(Versym)* soinfo::get_versym(size_t n) const {
  if (has_min_version(2) && versym_ != nullptr) {
    return versym_ + n;
  }

  return nullptr;
}

ElfW(Addr) soinfo::get_verneed_ptr() const {
  if (has_min_version(2)) {
    return verneed_ptr_;
  }

  return 0;
}

size_t soinfo::get_verneed_cnt() const {
  if (has_min_version(2)) {
    return verneed_cnt_;
  }

  return 0;
}

ElfW(Addr) soinfo::get_verdef_ptr() const {
  if (has_min_version(2)) {
    return verdef_ptr_;
  }

  return 0;
}

size_t soinfo::get_verdef_cnt() const {
  if (has_min_version(2)) {
    return verdef_cnt_;
  }

  return 0;
}

template<typename F>
static bool for_each_verdef(const soinfo* si, F functor) {
  if (!si->has_min_version(2)) {
    return true;
  }

  uintptr_t verdef_ptr = si->get_verdef_ptr();
  if (verdef_ptr == 0) {
    return true;
  }

  size_t offset = 0;

  size_t verdef_cnt = si->get_verdef_cnt();
  for (size_t i = 0; i<verdef_cnt; ++i) {
    const ElfW(Verdef)* verdef = reinterpret_cast<ElfW(Verdef)*>(verdef_ptr + offset);
    size_t verdaux_offset = offset + verdef->vd_aux;
    offset += verdef->vd_next;

    if (verdef->vd_version != 1) {
      DL_ERR("unsupported verdef[%zd] vd_version: %d (expected 1) library: %s",
          i, verdef->vd_version, si->get_realpath());
      return false;
    }

    if ((verdef->vd_flags & VER_FLG_BASE) != 0) {
      // "this is the version of the file itself.  It must not be used for
      //  matching a symbol. It can be used to match references."
      //
      // http://www.akkadia.org/drepper/symbol-versioning
      continue;
    }

    if (verdef->vd_cnt == 0) {
      DL_ERR("invalid verdef[%zd] vd_cnt == 0 (version without a name)", i);
      return false;
    }

    const ElfW(Verdaux)* verdaux = reinterpret_cast<ElfW(Verdaux)*>(verdef_ptr + verdaux_offset);

    if (functor(i, verdef, verdaux) == true) {
      break;
    }
  }

  return true;
}

bool soinfo::find_verdef_version_index(const version_info* vi, ElfW(Versym)* versym) const {
  if (vi == nullptr) {
    *versym = kVersymNotNeeded;
    return true;
  }

  *versym = kVersymGlobal;

  return for_each_verdef(this,
    [&](size_t, const ElfW(Verdef)* verdef, const ElfW(Verdaux)* verdaux) {
      if (verdef->vd_hash == vi->elf_hash &&
          strcmp(vi->name, get_string(verdaux->vda_name)) == 0) {
        *versym = verdef->vd_ndx;
        return true;
      }

      return false;
    }
  );
}

bool soinfo::find_symbol_by_name(SymbolName& symbol_name,
                                 const version_info* vi,
                                 const ElfW(Sym)** symbol) const {
  uint32_t symbol_index;
  bool success =
      is_gnu_hash() ?
      gnu_lookup(symbol_name, vi, &symbol_index) :
      elf_lookup(symbol_name, vi, &symbol_index);

  if (success) {
    *symbol = symbol_index == 0 ? nullptr : symtab_ + symbol_index;
  }

  return success;
}

static bool is_symbol_global_and_defined(const soinfo* si, const ElfW(Sym)* s) {
  if (ELF_ST_BIND(s->st_info) == STB_GLOBAL ||
      ELF_ST_BIND(s->st_info) == STB_WEAK) {
    return s->st_shndx != SHN_UNDEF;
  } else if (ELF_ST_BIND(s->st_info) != STB_LOCAL) {
    DL_WARN("unexpected ST_BIND value: %d for \"%s\" in \"%s\"",
            ELF_ST_BIND(s->st_info), si->get_string(s->st_name), si->get_realpath());
  }

  return false;
}

static const ElfW(Versym) kVersymHiddenBit = 0x8000;

static inline bool is_versym_hidden(const ElfW(Versym)* versym) {
  // the symbol is hidden if bit 15 of versym is set.
  return versym != nullptr && (*versym & kVersymHiddenBit) != 0;
}

static inline bool check_symbol_version(const ElfW(Versym) verneed,
                                        const ElfW(Versym)* verdef) {
  return verneed == kVersymNotNeeded ||
      verdef == nullptr ||
      verneed == (*verdef & ~kVersymHiddenBit);
}

bool soinfo::gnu_lookup(SymbolName& symbol_name,
                        const version_info* vi,
                        uint32_t* symbol_index) const {
  uint32_t hash = symbol_name.gnu_hash();
  uint32_t h2 = hash >> gnu_shift2_;

  uint32_t bloom_mask_bits = sizeof(ElfW(Addr))*8;
  uint32_t word_num = (hash / bloom_mask_bits) & gnu_maskwords_;
  ElfW(Addr) bloom_word = gnu_bloom_filter_[word_num];

  *symbol_index = 0;

  TRACE_TYPE(LOOKUP, "SEARCH %s in %s@%p (gnu)",
      symbol_name.get_name(), get_realpath(), reinterpret_cast<void*>(base));

  // test against bloom filter
  if ((1 & (bloom_word >> (hash % bloom_mask_bits)) & (bloom_word >> (h2 % bloom_mask_bits))) == 0) {
    TRACE_TYPE(LOOKUP, "NOT FOUND %s in %s@%p",
        symbol_name.get_name(), get_realpath(), reinterpret_cast<void*>(base));

    return true;
  }

  // bloom test says "probably yes"...
  uint32_t n = gnu_bucket_[hash % gnu_nbucket_];

  if (n == 0) {
    TRACE_TYPE(LOOKUP, "NOT FOUND %s in %s@%p",
        symbol_name.get_name(), get_realpath(), reinterpret_cast<void*>(base));

    return true;
  }

  // lookup versym for the version definition in this library
  // note the difference between "version is not requested" (vi == nullptr)
  // and "version not found". In the first case verneed is kVersymNotNeeded
  // which implies that the default version can be accepted; the second case results in
  // verneed = 1 (kVersymGlobal) and implies that we should ignore versioned symbols
  // for this library and consider only *global* ones.
  ElfW(Versym) verneed = 0;
  if (!find_verdef_version_index(vi, &verneed)) {
    return false;
  }

  do {
    ElfW(Sym)* s = symtab_ + n;
    const ElfW(Versym)* verdef = get_versym(n);
    // skip hidden versions when verneed == kVersymNotNeeded (0)
    if (verneed == kVersymNotNeeded && is_versym_hidden(verdef)) {
        continue;
    }
    if (((gnu_chain_[n] ^ hash) >> 1) == 0 &&
        check_symbol_version(verneed, verdef) &&
        strcmp(get_string(s->st_name), symbol_name.get_name()) == 0 &&
        is_symbol_global_and_defined(this, s)) {
      TRACE_TYPE(LOOKUP, "FOUND %s in %s (%p) %zd",
          symbol_name.get_name(), get_realpath(), reinterpret_cast<void*>(s->st_value),
          static_cast<size_t>(s->st_size));
      *symbol_index = n;
      return true;
    }
  } while ((gnu_chain_[n++] & 1) == 0);

  TRACE_TYPE(LOOKUP, "NOT FOUND %s in %s@%p",
             symbol_name.get_name(), get_realpath(), reinterpret_cast<void*>(base));

  return true;
}

bool soinfo::elf_lookup(SymbolName& symbol_name,
                        const version_info* vi,
                        uint32_t* symbol_index) const {
  uint32_t hash = symbol_name.elf_hash();

  TRACE_TYPE(LOOKUP, "SEARCH %s in %s@%p h=%x(elf) %zd",
             symbol_name.get_name(), get_realpath(),
             reinterpret_cast<void*>(base), hash, hash % nbucket_);

  ElfW(Versym) verneed = 0;
  if (!find_verdef_version_index(vi, &verneed)) {
    return false;
  }

  for (uint32_t n = bucket_[hash % nbucket_]; n != 0; n = chain_[n]) {
    ElfW(Sym)* s = symtab_ + n;
    const ElfW(Versym)* verdef = get_versym(n);

    // skip hidden versions when verneed == 0
    if (verneed == kVersymNotNeeded && is_versym_hidden(verdef)) {
        continue;
    }

    if (check_symbol_version(verneed, verdef) &&
        strcmp(get_string(s->st_name), symbol_name.get_name()) == 0 &&
        is_symbol_global_and_defined(this, s)) {
      TRACE_TYPE(LOOKUP, "FOUND %s in %s (%p) %zd",
                 symbol_name.get_name(), get_realpath(),
                 reinterpret_cast<void*>(s->st_value),
                 static_cast<size_t>(s->st_size));
      *symbol_index = n;
      return true;
    }
  }

  TRACE_TYPE(LOOKUP, "NOT FOUND %s in %s@%p %x %zd",
             symbol_name.get_name(), get_realpath(),
             reinterpret_cast<void*>(base), hash, hash % nbucket_);

  *symbol_index = 0;
  return true;
}

soinfo::soinfo(android_namespace_t* ns, const char* realpath,
               const struct stat* file_stat, off64_t file_offset,
               int rtld_flags) {
  memset(this, 0, sizeof(*this));

  if (realpath != nullptr) {
    realpath_ = realpath;
  }

  flags_ = FLAG_NEW_SOINFO;
  version_ = SOINFO_VERSION;

  if (file_stat != nullptr) {
    this->st_dev_ = file_stat->st_dev;
    this->st_ino_ = file_stat->st_ino;
    this->file_offset_ = file_offset;
  }

  this->rtld_flags_ = rtld_flags;
  this->primary_namespace_ = ns;
}

soinfo::~soinfo() {
  g_soinfo_handles_map.erase(handle_);
}

static uint32_t calculate_elf_hash(const char* name) {
  const uint8_t* name_bytes = reinterpret_cast<const uint8_t*>(name);
  uint32_t h = 0, g;

  while (*name_bytes) {
    h = (h << 4) + *name_bytes++;
    g = h & 0xf0000000;
    h ^= g;
    h ^= g >> 24;
  }

  return h;
}

uint32_t SymbolName::elf_hash() {
  if (!has_elf_hash_) {
    elf_hash_ = calculate_elf_hash(name_);
    has_elf_hash_ = true;
  }

  return elf_hash_;
}

uint32_t SymbolName::gnu_hash() {
  if (!has_gnu_hash_) {
    uint32_t h = 5381;
    const uint8_t* name = reinterpret_cast<const uint8_t*>(name_);
    while (*name != 0) {
      h += (h << 5) + *name++; // h*33 + c = h + h * 32 + c = h + h << 5 + c
    }

    gnu_hash_ =  h;
    has_gnu_hash_ = true;
  }

  return gnu_hash_;
}

bool soinfo_do_lookup(soinfo* si_from, const char* name, const version_info* vi,
                      soinfo** si_found_in, const soinfo::soinfo_list_t& global_group,
                      const soinfo::soinfo_list_t& local_group, const ElfW(Sym)** symbol) {
  SymbolName symbol_name(name);
  const ElfW(Sym)* s = nullptr;

  /* "This element's presence in a shared object library alters the dynamic linker's
   * symbol resolution algorithm for references within the library. Instead of starting
   * a symbol search with the executable file, the dynamic linker starts from the shared
   * object itself. If the shared object fails to supply the referenced symbol, the
   * dynamic linker then searches the executable file and other shared objects as usual."
   *
   * http://www.sco.com/developers/gabi/2012-12-31/ch5.dynamic.html
   *
   * Note that this is unlikely since static linker avoids generating
   * relocations for -Bsymbolic linked dynamic executables.
   */
  if (si_from->has_DT_SYMBOLIC) {
    DEBUG("%s: looking up %s in local scope (DT_SYMBOLIC)", si_from->get_realpath(), name);
    if (!si_from->find_symbol_by_name(symbol_name, vi, &s)) {
      return false;
    }

    if (s != nullptr) {
      *si_found_in = si_from;
    }
  }

  // 1. Look for it in global_group
  if (s == nullptr) {
    bool error = false;
    global_group.visit([&](soinfo* global_si) {
      DEBUG("%s: looking up %s in %s (from global group)",
          si_from->get_realpath(), name, global_si->get_realpath());
      if (!global_si->find_symbol_by_name(symbol_name, vi, &s)) {
        error = true;
        return false;
      }

      if (s != nullptr) {
        *si_found_in = global_si;
        return false;
      }

      return true;
    });

    if (error) {
      return false;
    }
  }

  // 2. Look for it in the local group
  if (s == nullptr) {
    bool error = false;
    local_group.visit([&](soinfo* local_si) {
      if (local_si == si_from && si_from->has_DT_SYMBOLIC) {
        // we already did this - skip
        return true;
      }

      DEBUG("%s: looking up %s in %s (from local group)",
          si_from->get_realpath(), name, local_si->get_realpath());
      if (!local_si->find_symbol_by_name(symbol_name, vi, &s)) {
        error = true;
        return false;
      }

      if (s != nullptr) {
        *si_found_in = local_si;
        return false;
      }

      return true;
    });

    if (error) {
      return false;
    }
  }

  if (s != nullptr) {
    TRACE_TYPE(LOOKUP, "si %s sym %s s->st_value = %p, "
               "found in %s, base = %p, load bias = %p",
               si_from->get_realpath(), name, reinterpret_cast<void*>(s->st_value),
               (*si_found_in)->get_realpath(), reinterpret_cast<void*>((*si_found_in)->base),
               reinterpret_cast<void*>((*si_found_in)->load_bias));
  }

  *symbol = s;
  return true;
}

class ProtectedDataGuard {
 public:
  ProtectedDataGuard() {
    if (ref_count_++ == 0) {
      protect_data(PROT_READ | PROT_WRITE);
    }
  }

  ~ProtectedDataGuard() {
    if (ref_count_ == 0) { // overflow
      __libc_fatal("Too many nested calls to dlopen()");
    }

    if (--ref_count_ == 0) {
      protect_data(PROT_READ);
    }
  }
 private:
  void protect_data(int protection) {
    g_soinfo_allocator.protect_all(protection);
    g_soinfo_links_allocator.protect_all(protection);
    g_namespace_allocator.protect_all(protection);
    g_namespace_list_allocator.protect_all(protection);
  }

  static size_t ref_count_;
};

size_t ProtectedDataGuard::ref_count_ = 0;

// Each size has it's own allocator.
template<size_t size>
class SizeBasedAllocator {
 public:
  static void* alloc() {
    return allocator_.alloc();
  }

  static void free(void* ptr) {
    allocator_.free(ptr);
  }

 private:
  static LinkerBlockAllocator allocator_;
};

template<size_t size>
LinkerBlockAllocator SizeBasedAllocator<size>::allocator_(size);

template<typename T>
class TypeBasedAllocator {
 public:
  static T* alloc() {
    return reinterpret_cast<T*>(SizeBasedAllocator<sizeof(T)>::alloc());
  }

  static void free(T* ptr) {
    SizeBasedAllocator<sizeof(T)>::free(ptr);
  }
};

class LoadTask {
 public:
  struct deleter_t {
    void operator()(LoadTask* t) {
      t->~LoadTask();
      TypeBasedAllocator<LoadTask>::free(t);
    }
  };

  static deleter_t deleter;

  static LoadTask* create(const char* name, soinfo* needed_by,
                          std::unordered_map<const soinfo*, ElfReader>* readers_map) {
    LoadTask* ptr = TypeBasedAllocator<LoadTask>::alloc();
    return new (ptr) LoadTask(name, needed_by, readers_map);
  }

  const char* get_name() const {
    return name_;
  }

  soinfo* get_needed_by() const {
    return needed_by_;
  }

  soinfo* get_soinfo() const {
    return si_;
  }

  void set_soinfo(soinfo* si) {
    si_ = si;
  }

  off64_t get_file_offset() const {
    return file_offset_;
  }

  void set_file_offset(off64_t offset) {
    file_offset_ = offset;
  }

  int get_fd() const {
    return fd_;
  }

  void set_fd(int fd, bool assume_ownership) {
    fd_ = fd;
    close_fd_ = assume_ownership;
  }

  const android_dlextinfo* get_extinfo() const {
    return extinfo_;
  }

  void set_extinfo(const android_dlextinfo* extinfo) {
    extinfo_ = extinfo;
  }

  bool is_dt_needed() const {
    return is_dt_needed_;
  }

  void set_dt_needed(bool is_dt_needed) {
    is_dt_needed_ = is_dt_needed;
  }

  const ElfReader& get_elf_reader() const {
    CHECK(si_ != nullptr);
    return (*elf_readers_map_)[si_];
  }

  ElfReader& get_elf_reader() {
    CHECK(si_ != nullptr);
    return (*elf_readers_map_)[si_];
  }

  std::unordered_map<const soinfo*, ElfReader>* get_readers_map() {
    return elf_readers_map_;
  }

  bool read(const char* realpath, off64_t file_size) {
    ElfReader& elf_reader = get_elf_reader();
    return elf_reader.Read(realpath, fd_, file_offset_, file_size);
  }

  bool load() {
    ElfReader& elf_reader = get_elf_reader();
    if (!elf_reader.Load(extinfo_)) {
      return false;
    }

    si_->base = elf_reader.load_start();
    si_->size = elf_reader.load_size();
    si_->set_mapped_by_caller(elf_reader.is_mapped_by_caller());
    si_->load_bias = elf_reader.load_bias();
    si_->phnum = elf_reader.phdr_count();
    si_->phdr = elf_reader.loaded_phdr();

    return true;
  }

 private:
  LoadTask(const char* name, soinfo* needed_by,
           std::unordered_map<const soinfo*, ElfReader>* readers_map)
    : name_(name), needed_by_(needed_by), si_(nullptr),
      fd_(-1), close_fd_(false), file_offset_(0), elf_readers_map_(readers_map),
      is_dt_needed_(false) {}

  ~LoadTask() {
    if (fd_ != -1 && close_fd_) {
      close(fd_);
    }
  }

  const char* name_;
  soinfo* needed_by_;
  soinfo* si_;
  const android_dlextinfo* extinfo_;
  int fd_;
  bool close_fd_;
  off64_t file_offset_;
  std::unordered_map<const soinfo*, ElfReader>* elf_readers_map_;
  // TODO(dimitry): needed by workaround for http://b/26394120 (the grey-list)
  bool is_dt_needed_;
  // END OF WORKAROUND

  DISALLOW_IMPLICIT_CONSTRUCTORS(LoadTask);
};

LoadTask::deleter_t LoadTask::deleter;

template <typename T>
using linked_list_t = LinkedList<T, TypeBasedAllocator<LinkedListEntry<T>>>;

typedef linked_list_t<soinfo> SoinfoLinkedList;
typedef linked_list_t<const char> StringLinkedList;
typedef std::vector<LoadTask*> LoadTaskList;


// This function walks down the tree of soinfo dependencies
// in breadth-first order and
//   * calls action(soinfo* si) for each node, and
//   * terminates walk if action returns false.
//
// walk_dependencies_tree returns false if walk was terminated
// by the action and true otherwise.
template<typename F>
static bool walk_dependencies_tree(soinfo* root_soinfos[], size_t root_soinfos_size, F action) {
  SoinfoLinkedList visit_list;
  SoinfoLinkedList visited;

  for (size_t i = 0; i < root_soinfos_size; ++i) {
    visit_list.push_back(root_soinfos[i]);
  }

  soinfo* si;
  while ((si = visit_list.pop_front()) != nullptr) {
    if (visited.contains(si)) {
      continue;
    }

    if (!action(si)) {
      return false;
    }

    visited.push_back(si);

    si->get_children().for_each([&](soinfo* child) {
      visit_list.push_back(child);
    });
  }

  return true;
}


static const ElfW(Sym)* dlsym_handle_lookup(soinfo* root, soinfo* skip_until,
                                            soinfo** found, SymbolName& symbol_name,
                                            const version_info* vi) {
  const ElfW(Sym)* result = nullptr;
  bool skip_lookup = skip_until != nullptr;

  walk_dependencies_tree(&root, 1, [&](soinfo* current_soinfo) {
    if (skip_lookup) {
      skip_lookup = current_soinfo != skip_until;
      return true;
    }

    if (!current_soinfo->find_symbol_by_name(symbol_name, vi, &result)) {
      result = nullptr;
      return false;
    }

    if (result != nullptr) {
      *found = current_soinfo;
      return false;
    }

    return true;
  });

  return result;
}

static const ElfW(Sym)* dlsym_linear_lookup(android_namespace_t* ns,
                                            const char* name,
                                            const version_info* vi,
                                            soinfo** found,
                                            soinfo* caller,
                                            void* handle);

// This is used by dlsym(3).  It performs symbol lookup only within the
// specified soinfo object and its dependencies in breadth first order.
static const ElfW(Sym)* dlsym_handle_lookup(soinfo* si, soinfo** found,
                                            const char* name, const version_info* vi) {
  // According to man dlopen(3) and posix docs in the case when si is handle
  // of the main executable we need to search not only in the executable and its
  // dependencies but also in all libraries loaded with RTLD_GLOBAL.
  //
  // Since RTLD_GLOBAL is always set for the main executable and all dt_needed shared
  // libraries and they are loaded in breath-first (correct) order we can just execute
  // dlsym(RTLD_DEFAULT, ...); instead of doing two stage lookup.
  if (si == somain) {
    return dlsym_linear_lookup(&g_default_namespace, name, vi, found, nullptr, RTLD_DEFAULT);
  }

  SymbolName symbol_name(name);
  return dlsym_handle_lookup(si, nullptr, found, symbol_name, vi);
}

/* This is used by dlsym(3) to performs a global symbol lookup. If the
   start value is null (for RTLD_DEFAULT), the search starts at the
   beginning of the global solist. Otherwise the search starts at the
   specified soinfo (for RTLD_NEXT).
 */
static const ElfW(Sym)* dlsym_linear_lookup(android_namespace_t* ns,
                                            const char* name,
                                            const version_info* vi,
                                            soinfo** found,
                                            soinfo* caller,
                                            void* handle) {
  SymbolName symbol_name(name);

  auto& soinfo_list = ns->soinfo_list();
  auto start = soinfo_list.begin();

  if (handle == RTLD_NEXT) {
    if (caller == nullptr) {
      return nullptr;
    } else {
      auto it = soinfo_list.find(caller);
      CHECK (it != soinfo_list.end());
      start = ++it;
    }
  }

  const ElfW(Sym)* s = nullptr;
  for (auto it = start, end = soinfo_list.end(); it != end; ++it) {
    soinfo* si = *it;
    // Do not skip RTLD_LOCAL libraries in dlsym(RTLD_DEFAULT, ...)
    // if the library is opened by application with target api level <= 22
    // See http://b/21565766
    if ((si->get_rtld_flags() & RTLD_GLOBAL) == 0 && si->get_target_sdk_version() > 22) {
      continue;
    }

    if (!si->find_symbol_by_name(symbol_name, vi, &s)) {
      return nullptr;
    }

    if (s != nullptr) {
      *found = si;
      break;
    }
  }

  // If not found - use dlsym_handle_lookup for caller's
  // local_group unless it is part of the global group in which
  // case we already did it.
  if (s == nullptr && caller != nullptr &&
      (caller->get_rtld_flags() & RTLD_GLOBAL) == 0) {
    return dlsym_handle_lookup(caller->get_local_group_root(),
        (handle == RTLD_NEXT) ? caller : nullptr, found, symbol_name, vi);
  }

  if (s != nullptr) {
    TRACE_TYPE(LOOKUP, "%s s->st_value = %p, found->base = %p",
               name, reinterpret_cast<void*>(s->st_value), reinterpret_cast<void*>((*found)->base));
  }

  return s;
}

soinfo* find_containing_library(const void* p) {
  ElfW(Addr) address = reinterpret_cast<ElfW(Addr)>(p);
  for (soinfo* si = solist; si != nullptr; si = si->next) {
    if (address >= si->base && address - si->base < si->size) {
      return si;
    }
  }
  return nullptr;
}

ElfW(Sym)* soinfo::find_symbol_by_address(const void* addr) {
  return is_gnu_hash() ? gnu_addr_lookup(addr) : elf_addr_lookup(addr);
}

static bool symbol_matches_soaddr(const ElfW(Sym)* sym, ElfW(Addr) soaddr) {
  return sym->st_shndx != SHN_UNDEF &&
      soaddr >= sym->st_value &&
      soaddr < sym->st_value + sym->st_size;
}

ElfW(Sym)* soinfo::gnu_addr_lookup(const void* addr) {
  ElfW(Addr) soaddr = reinterpret_cast<ElfW(Addr)>(addr) - load_bias;

  for (size_t i = 0; i < gnu_nbucket_; ++i) {
    uint32_t n = gnu_bucket_[i];

    if (n == 0) {
      continue;
    }

    do {
      ElfW(Sym)* sym = symtab_ + n;
      if (symbol_matches_soaddr(sym, soaddr)) {
        return sym;
      }
    } while ((gnu_chain_[n++] & 1) == 0);
  }

  return nullptr;
}

ElfW(Sym)* soinfo::elf_addr_lookup(const void* addr) {
  ElfW(Addr) soaddr = reinterpret_cast<ElfW(Addr)>(addr) - load_bias;

  // Search the library's symbol table for any defined symbol which
  // contains this address.
  for (size_t i = 0; i < nchain_; ++i) {
    ElfW(Sym)* sym = symtab_ + i;
    if (symbol_matches_soaddr(sym, soaddr)) {
      return sym;
    }
  }

  return nullptr;
}

class ZipArchiveCache {
 public:
  ZipArchiveCache() {}
  ~ZipArchiveCache();

  bool get_or_open(const char* zip_path, ZipArchiveHandle* handle);
 private:
  DISALLOW_COPY_AND_ASSIGN(ZipArchiveCache);

  std::unordered_map<std::string, ZipArchiveHandle> cache_;
};

bool ZipArchiveCache::get_or_open(const char* zip_path, ZipArchiveHandle* handle) {
  std::string key(zip_path);

  auto it = cache_.find(key);
  if (it != cache_.end()) {
    *handle = it->second;
    return true;
  }

  int fd = TEMP_FAILURE_RETRY(open(zip_path, O_RDONLY | O_CLOEXEC));
  if (fd == -1) {
    return false;
  }

  if (OpenArchiveFd(fd, "", handle) != 0) {
    // invalid zip-file (?)
    CloseArchive(handle);
    close(fd);
    return false;
  }

  cache_[key] = *handle;
  return true;
}

ZipArchiveCache::~ZipArchiveCache() {
  for (const auto& it : cache_) {
    CloseArchive(it.second);
  }
}

static int open_library_in_zipfile(ZipArchiveCache* zip_archive_cache,
                                   const char* const input_path,
                                   off64_t* file_offset, std::string* realpath) {
  std::string normalized_path;
  if (!normalize_path(input_path, &normalized_path)) {
    return -1;
  }

  const char* const path = normalized_path.c_str();
  TRACE("Trying zip file open from path \"%s\" -> normalized \"%s\"", input_path, path);

  // Treat an '!/' separator inside a path as the separator between the name
  // of the zip file on disk and the subdirectory to search within it.
  // For example, if path is "foo.zip!/bar/bas/x.so", then we search for
  // "bar/bas/x.so" within "foo.zip".
  const char* const separator = strstr(path, kZipFileSeparator);
  if (separator == nullptr) {
    return -1;
  }

  char buf[512];
  if (strlcpy(buf, path, sizeof(buf)) >= sizeof(buf)) {
    PRINT("Warning: ignoring very long library path: %s", path);
    return -1;
  }

  buf[separator - path] = '\0';

  const char* zip_path = buf;
  const char* file_path = &buf[separator - path + 2];
  int fd = TEMP_FAILURE_RETRY(open(zip_path, O_RDONLY | O_CLOEXEC));
  if (fd == -1) {
    return -1;
  }

  ZipArchiveHandle handle;
  if (!zip_archive_cache->get_or_open(zip_path, &handle)) {
    // invalid zip-file (?)
    close(fd);
    return -1;
  }

  ZipEntry entry;

  if (FindEntry(handle, ZipString(file_path), &entry) != 0) {
    // Entry was not found.
    close(fd);
    return -1;
  }

  // Check if it is properly stored
  if (entry.method != kCompressStored || (entry.offset % PAGE_SIZE) != 0) {
    close(fd);
    return -1;
  }

  *file_offset = entry.offset;

  if (realpath_fd(fd, realpath)) {
    *realpath += separator;
  } else {
    PRINT("warning: unable to get realpath for the library \"%s\". Will use given path.",
          normalized_path.c_str());
    *realpath = normalized_path;
  }

  return fd;
}

static bool format_path(char* buf, size_t buf_size, const char* path, const char* name) {
  int n = __libc_format_buffer(buf, buf_size, "%s/%s", path, name);
  if (n < 0 || n >= static_cast<int>(buf_size)) {
    PRINT("Warning: ignoring very long library path: %s/%s", path, name);
    return false;
  }

  return true;
}

static int open_library_on_paths(ZipArchiveCache* zip_archive_cache,
                                 const char* name, off64_t* file_offset,
                                 const std::vector<std::string>& paths,
                                 std::string* realpath) {
  for (const auto& path : paths) {
    char buf[512];
    if (!format_path(buf, sizeof(buf), path.c_str(), name)) {
      continue;
    }

    int fd = -1;
    if (strstr(buf, kZipFileSeparator) != nullptr) {
      fd = open_library_in_zipfile(zip_archive_cache, buf, file_offset, realpath);
    }

    if (fd == -1) {
      fd = TEMP_FAILURE_RETRY(open(buf, O_RDONLY | O_CLOEXEC));
      if (fd != -1) {
        *file_offset = 0;
        if (!realpath_fd(fd, realpath)) {
          PRINT("warning: unable to get realpath for the library \"%s\". Will use given path.", buf);
          *realpath = buf;
        }
      }
    }

    if (fd != -1) {
      return fd;
    }
  }

  return -1;
}

static int open_library(android_namespace_t* ns,
                        ZipArchiveCache* zip_archive_cache,
                        const char* name, soinfo *needed_by,
                        off64_t* file_offset, std::string* realpath) {
  TRACE("[ opening %s ]", name);

  // If the name contains a slash, we should attempt to open it directly and not search the paths.
  if (strchr(name, '/') != nullptr) {
    int fd = -1;

    if (strstr(name, kZipFileSeparator) != nullptr) {
      fd = open_library_in_zipfile(zip_archive_cache, name, file_offset, realpath);
    }

    if (fd == -1) {
      fd = TEMP_FAILURE_RETRY(open(name, O_RDONLY | O_CLOEXEC));
      if (fd != -1) {
        *file_offset = 0;
        if (!realpath_fd(fd, realpath)) {
          PRINT("warning: unable to get realpath for the library \"%s\". Will use given path.", name);
          *realpath = name;
        }
      }
    }

    return fd;
  }

  // Otherwise we try LD_LIBRARY_PATH first, and fall back to the default library path
  int fd = open_library_on_paths(zip_archive_cache, name, file_offset, ns->get_ld_library_paths(), realpath);
  if (fd == -1 && needed_by != nullptr) {
    fd = open_library_on_paths(zip_archive_cache, name, file_offset, needed_by->get_dt_runpath(), realpath);
    // Check if the library is accessible
    if (fd != -1 && !ns->is_accessible(*realpath)) {
      fd = -1;
    }
  }

  if (fd == -1) {
    fd = open_library_on_paths(zip_archive_cache, name, file_offset, ns->get_default_library_paths(), realpath);
  }

  // TODO(dimitry): workaround for http://b/26394120 (the grey-list)
  if (fd == -1 && ns != &g_default_namespace && is_greylisted(name, needed_by)) {
    // try searching for it on default_namespace default_library_path
    fd = open_library_on_paths(zip_archive_cache, name, file_offset,
                               g_default_namespace.get_default_library_paths(), realpath);
  }
  // END OF WORKAROUND

  return fd;
}

static const char* fix_dt_needed(const char* dt_needed, const char* sopath __unused) {
#if !defined(__LP64__)
  // Work around incorrect DT_NEEDED entries for old apps: http://b/21364029
  if (get_application_target_sdk_version() <= 22) {
    const char* bname = basename(dt_needed);
    if (bname != dt_needed) {
      DL_WARN("library \"%s\" has invalid DT_NEEDED entry \"%s\"", sopath, dt_needed);
      add_dlwarning(sopath, "invalid DT_NEEDED entry",  dt_needed);
    }

    return bname;
  }
#endif
  return dt_needed;
}

template<typename F>
static void for_each_dt_needed(const soinfo* si, F action) {
  for (const ElfW(Dyn)* d = si->dynamic; d->d_tag != DT_NULL; ++d) {
    if (d->d_tag == DT_NEEDED) {
      action(fix_dt_needed(si->get_string(d->d_un.d_val), si->get_realpath()));
    }
  }
}

template<typename F>
static void for_each_dt_needed(const ElfReader& elf_reader, F action) {
  for (const ElfW(Dyn)* d = elf_reader.dynamic(); d->d_tag != DT_NULL; ++d) {
    if (d->d_tag == DT_NEEDED) {
      action(fix_dt_needed(elf_reader.get_string(d->d_un.d_val), elf_reader.name()));
    }
  }
}

static bool load_library(android_namespace_t* ns,
                         LoadTask* task,
                         LoadTaskList* load_tasks,
                         int rtld_flags,
                         const std::string& realpath) {
  off64_t file_offset = task->get_file_offset();
  const char* name = task->get_name();
  const android_dlextinfo* extinfo = task->get_extinfo();

  if ((file_offset % PAGE_SIZE) != 0) {
    DL_ERR("file offset for the library \"%s\" is not page-aligned: %" PRId64, name, file_offset);
    return false;
  }
  if (file_offset < 0) {
    DL_ERR("file offset for the library \"%s\" is negative: %" PRId64, name, file_offset);
    return false;
  }

  struct stat file_stat;
  if (TEMP_FAILURE_RETRY(fstat(task->get_fd(), &file_stat)) != 0) {
    DL_ERR("unable to stat file for the library \"%s\": %s", name, strerror(errno));
    return false;
  }
  if (file_offset >= file_stat.st_size) {
    DL_ERR("file offset for the library \"%s\" >= file size: %" PRId64 " >= %" PRId64,
        name, file_offset, file_stat.st_size);
    return false;
  }

  // Check for symlink and other situations where
  // file can have different names, unless ANDROID_DLEXT_FORCE_LOAD is set
  if (extinfo == nullptr || (extinfo->flags & ANDROID_DLEXT_FORCE_LOAD) == 0) {
    auto predicate = [&](soinfo* si) {
      return si->get_st_dev() != 0 &&
             si->get_st_ino() != 0 &&
             si->get_st_dev() == file_stat.st_dev &&
             si->get_st_ino() == file_stat.st_ino &&
             si->get_file_offset() == file_offset;
    };

    soinfo* si = ns->soinfo_list().find_if(predicate);

    // check public namespace
    if (si == nullptr) {
      si = g_public_namespace.find_if(predicate);
      if (si != nullptr) {
        ns->add_soinfo(si);
      }
    }

    if (si != nullptr) {
      TRACE("library \"%s\" is already loaded under different name/path \"%s\" - "
            "will return existing soinfo", name, si->get_realpath());
      task->set_soinfo(si);
      return true;
    }
  }

  if ((rtld_flags & RTLD_NOLOAD) != 0) {
    DL_ERR("library \"%s\" wasn't loaded and RTLD_NOLOAD prevented it", name);
    return false;
  }

  if (!ns->is_accessible(realpath)) {
    // TODO(dimitry): workaround for http://b/26394120 - the grey-list
    const soinfo* needed_by = task->is_dt_needed() ? task->get_needed_by() : nullptr;
    if (is_greylisted(name, needed_by)) {
      // print warning only if needed by non-system library
      if (needed_by == nullptr || !is_system_library(needed_by->get_realpath())) {
        const soinfo* needed_or_dlopened_by = task->get_needed_by();
        const char* sopath = needed_or_dlopened_by == nullptr ? "(unknown)" :
                                                      needed_or_dlopened_by->get_realpath();
        DL_WARN("library \"%s\" (\"%s\") needed or dlopened by \"%s\" is not accessible for the namespace \"%s\""
                " - the access is temporarily granted as a workaround for http://b/26394120, note that the access"
                " will be removed in future releases of Android.",
                name, realpath.c_str(), sopath, ns->get_name());
        add_dlwarning(sopath, "unauthorized access to",  name);
      }
    } else {
      // do not load libraries if they are not accessible for the specified namespace.
      const char* needed_or_dlopened_by = task->get_needed_by() == nullptr ?
                                          "(unknown)" :
                                          task->get_needed_by()->get_realpath();

      DL_ERR("library \"%s\" needed or dlopened by \"%s\" is not accessible for the namespace \"%s\"",
             name, needed_or_dlopened_by, ns->get_name());

      PRINT("library \"%s\" (\"%s\") needed or dlopened by \"%s\" is not accessible for the"
            " namespace: [name=\"%s\", ld_library_paths=\"%s\", default_library_paths=\"%s\","
            " permitted_paths=\"%s\"]",
            name, realpath.c_str(),
            needed_or_dlopened_by,
            ns->get_name(),
            android::base::Join(ns->get_ld_library_paths(), ':').c_str(),
            android::base::Join(ns->get_default_library_paths(), ':').c_str(),
            android::base::Join(ns->get_permitted_paths(), ':').c_str());
      return false;
    }
  }

  soinfo* si = soinfo_alloc(ns, realpath.c_str(), &file_stat, file_offset, rtld_flags);
  if (si == nullptr) {
    return false;
  }

  task->set_soinfo(si);

  // Read the ELF header and some of the segments.
  if (!task->read(realpath.c_str(), file_stat.st_size)) {
    soinfo_free(si);
    task->set_soinfo(nullptr);
    return false;
  }

  // find and set DT_RUNPATH and dt_soname
  // Note that these field values are temporary and are
  // going to be overwritten on soinfo::prelink_image
  // with values from PT_LOAD segments.
  const ElfReader& elf_reader = task->get_elf_reader();
  for (const ElfW(Dyn)* d = elf_reader.dynamic(); d->d_tag != DT_NULL; ++d) {
    if (d->d_tag == DT_RUNPATH) {
      si->set_dt_runpath(elf_reader.get_string(d->d_un.d_val));
    }
    if (d->d_tag == DT_SONAME) {
      si->set_soname(elf_reader.get_string(d->d_un.d_val));
    }
  }

  for_each_dt_needed(task->get_elf_reader(), [&](const char* name) {
    load_tasks->push_back(LoadTask::create(name, si, task->get_readers_map()));
  });

  return true;
}

static bool load_library(android_namespace_t* ns,
                         LoadTask* task,
                         ZipArchiveCache* zip_archive_cache,
                         LoadTaskList* load_tasks,
                         int rtld_flags) {
  const char* name = task->get_name();
  soinfo* needed_by = task->get_needed_by();
  const android_dlextinfo* extinfo = task->get_extinfo();

  off64_t file_offset;
  std::string realpath;
  if (extinfo != nullptr && (extinfo->flags & ANDROID_DLEXT_USE_LIBRARY_FD) != 0) {
    file_offset = 0;
    if ((extinfo->flags & ANDROID_DLEXT_USE_LIBRARY_FD_OFFSET) != 0) {
      file_offset = extinfo->library_fd_offset;
    }

    if (!realpath_fd(extinfo->library_fd, &realpath)) {
      PRINT("warning: unable to get realpath for the library \"%s\" by extinfo->library_fd. "
            "Will use given name.", name);
      realpath = name;
    }

    task->set_fd(extinfo->library_fd, false);
    task->set_file_offset(file_offset);
    return load_library(ns, task, load_tasks, rtld_flags, realpath);
  }

  // Open the file.
  int fd = open_library(ns, zip_archive_cache, name, needed_by, &file_offset, &realpath);
  if (fd == -1) {
    DL_ERR("library \"%s\" not found", name);
    return false;
  }

  task->set_fd(fd, true);
  task->set_file_offset(file_offset);

  return load_library(ns, task, load_tasks, rtld_flags, realpath);
}

// Returns true if library was found and false in 2 cases
// 1. (for default namespace only) The library was found but loaded under different
//    target_sdk_version (*candidate != nullptr)
// 2. The library was not found by soname (*candidate is nullptr)
static bool find_loaded_library_by_soname(android_namespace_t* ns,
                                          const char* name, soinfo** candidate) {
  *candidate = nullptr;

  // Ignore filename with path.
  if (strchr(name, '/') != nullptr) {
    return false;
  }

  uint32_t target_sdk_version = get_application_target_sdk_version();

  return !ns->soinfo_list().visit([&](soinfo* si) {
    const char* soname = si->get_soname();
    if (soname != nullptr && (strcmp(name, soname) == 0)) {
      // If the library was opened under different target sdk version
      // skip this step and try to reopen it. The exceptions are
      // "libdl.so" and global group. There is no point in skipping
      // them because relocation process is going to use them
      // in any case.
      bool is_libdl = si == solist;
      if (is_libdl || (si->get_dt_flags_1() & DF_1_GLOBAL) != 0 ||
          !si->is_linked() || si->get_target_sdk_version() == target_sdk_version ||
          ns != &g_default_namespace) {
        *candidate = si;
        return false;
      } else if (*candidate == nullptr) {
        // for the different sdk version in the default namespace
        // remember the first library.
        *candidate = si;
      }
    }

    return true;
  });
}

static bool find_library_internal(android_namespace_t* ns,
                                  LoadTask* task,
                                  ZipArchiveCache* zip_archive_cache,
                                  LoadTaskList* load_tasks,
                                  int rtld_flags) {
  soinfo* candidate;

  if (find_loaded_library_by_soname(ns, task->get_name(), &candidate)) {
    task->set_soinfo(candidate);
    return true;
  }

  if (ns != &g_default_namespace) {
    // check public namespace
    candidate = g_public_namespace.find_if([&](soinfo* si) {
      return strcmp(task->get_name(), si->get_soname()) == 0;
    });

    if (candidate != nullptr) {
      ns->add_soinfo(candidate);
      task->set_soinfo(candidate);
      return true;
    }
  }

  // Library might still be loaded, the accurate detection
  // of this fact is done by load_library.
  TRACE("[ \"%s\" find_loaded_library_by_soname failed (*candidate=%s@%p). Trying harder...]",
      task->get_name(), candidate == nullptr ? "n/a" : candidate->get_realpath(), candidate);

  if (load_library(ns, task, zip_archive_cache, load_tasks, rtld_flags)) {
    return true;
  } else {
    // In case we were unable to load the library but there
    // is a candidate loaded under the same soname but different
    // sdk level - return it anyways.
    if (candidate != nullptr) {
      task->set_soinfo(candidate);
      return true;
    }
  }

  return false;
}

static void soinfo_unload(soinfo* si);
static void soinfo_unload(soinfo* soinfos[], size_t count);

// TODO: this is slightly unusual way to construct
// the global group for relocation. Not every RTLD_GLOBAL
// library is included in this group for backwards-compatibility
// reasons.
//
// This group consists of the main executable, LD_PRELOADs
// and libraries with the DF_1_GLOBAL flag set.
static soinfo::soinfo_list_t make_global_group(android_namespace_t* ns) {
  soinfo::soinfo_list_t global_group;
  ns->soinfo_list().for_each([&](soinfo* si) {
    if ((si->get_dt_flags_1() & DF_1_GLOBAL) != 0) {
      global_group.push_back(si);
    }
  });

  return global_group;
}

// This function provides a list of libraries to be shared
// by the namespace. For the default namespace this is the global
// group (see make_global_group). For all others this is a group
// of RTLD_GLOBAL libraries (which includes the global group from
// the default namespace).
static soinfo::soinfo_list_t get_shared_group(android_namespace_t* ns) {
  if (ns == &g_default_namespace) {
    return make_global_group(ns);
  }

  soinfo::soinfo_list_t shared_group;
  ns->soinfo_list().for_each([&](soinfo* si) {
    if ((si->get_rtld_flags() & RTLD_GLOBAL) != 0) {
      shared_group.push_back(si);
    }
  });

  return shared_group;
}

static void shuffle(std::vector<LoadTask*>* v) {
  for (size_t i = 0, size = v->size(); i < size; ++i) {
    size_t n = size - i;
    size_t r = arc4random_uniform(n);
    std::swap((*v)[n-1], (*v)[r]);
  }
}

// add_as_children - add first-level loaded libraries (i.e. library_names[], but
// not their transitive dependencies) as children of the start_with library.
// This is false when find_libraries is called for dlopen(), when newly loaded
// libraries must form a disjoint tree.
static bool find_libraries(android_namespace_t* ns,
                           soinfo* start_with,
                           const char* const library_names[],
                           size_t library_names_count, soinfo* soinfos[],
                           std::vector<soinfo*>* ld_preloads,
                           size_t ld_preloads_count, int rtld_flags,
                           const android_dlextinfo* extinfo,
                           bool add_as_children) {
  // Step 0: prepare.
  LoadTaskList load_tasks;
  std::unordered_map<const soinfo*, ElfReader> readers_map;

  for (size_t i = 0; i < library_names_count; ++i) {
    const char* name = library_names[i];
    load_tasks.push_back(LoadTask::create(name, start_with, &readers_map));
  }

  // Construct global_group.
  soinfo::soinfo_list_t global_group = make_global_group(ns);

  // If soinfos array is null allocate one on stack.
  // The array is needed in case of failure; for example
  // when library_names[] = {libone.so, libtwo.so} and libone.so
  // is loaded correctly but libtwo.so failed for some reason.
  // In this case libone.so should be unloaded on return.
  // See also implementation of failure_guard below.

  if (soinfos == nullptr) {
    size_t soinfos_size = sizeof(soinfo*)*library_names_count;
    soinfos = reinterpret_cast<soinfo**>(alloca(soinfos_size));
    memset(soinfos, 0, soinfos_size);
  }

  // list of libraries to link - see step 2.
  size_t soinfos_count = 0;

  auto scope_guard = make_scope_guard([&]() {
    for (LoadTask* t : load_tasks) {
      LoadTask::deleter(t);
    }
  });

  auto failure_guard = make_scope_guard([&]() {
    // Housekeeping
    soinfo_unload(soinfos, soinfos_count);
  });

  ZipArchiveCache zip_archive_cache;

  // Step 1: expand the list of load_tasks to include
  // all DT_NEEDED libraries (do not load them just yet)
  for (size_t i = 0; i<load_tasks.size(); ++i) {
    LoadTask* task = load_tasks[i];
    soinfo* needed_by = task->get_needed_by();

    bool is_dt_needed = needed_by != nullptr && (needed_by != start_with || add_as_children);
    task->set_extinfo(is_dt_needed ? nullptr : extinfo);
    task->set_dt_needed(is_dt_needed);

    if(!find_library_internal(ns, task, &zip_archive_cache, &load_tasks, rtld_flags)) {
      return false;
    }

    soinfo* si = task->get_soinfo();

    if (is_dt_needed) {
      needed_by->add_child(si);
    }

    if (si->is_linked()) {
      si->increment_ref_count();
    }

    // When ld_preloads is not null, the first
    // ld_preloads_count libs are in fact ld_preloads.
    if (ld_preloads != nullptr && soinfos_count < ld_preloads_count) {
      ld_preloads->push_back(si);
    }

    if (soinfos_count < library_names_count) {
      soinfos[soinfos_count++] = si;
    }
  }

  // Step 2: Load libraries in random order (see b/24047022)
  LoadTaskList load_list;
  for (auto&& task : load_tasks) {
    soinfo* si = task->get_soinfo();
    auto pred = [&](const LoadTask* t) {
      return t->get_soinfo() == si;
    };

    if (!si->is_linked() &&
        std::find_if(load_list.begin(), load_list.end(), pred) == load_list.end() ) {
      load_list.push_back(task);
    }
  }
  shuffle(&load_list);

  for (auto&& task : load_list) {
    if (!task->load()) {
      return false;
    }
  }

  // Step 3: pre-link all DT_NEEDED libraries in breadth first order.
  for (auto&& task : load_tasks) {
    soinfo* si = task->get_soinfo();
    if (!si->is_linked() && !si->prelink_image()) {
      return false;
    }
  }

  // Step 4: Add LD_PRELOADed libraries to the global group for
  // future runs. There is no need to explicitly add them to
  // the global group for this run because they are going to
  // appear in the local group in the correct order.
  if (ld_preloads != nullptr) {
    for (auto&& si : *ld_preloads) {
      si->set_dt_flags_1(si->get_dt_flags_1() | DF_1_GLOBAL);
    }
  }


  // Step 5: link libraries.
  soinfo::soinfo_list_t local_group;
  walk_dependencies_tree(
      (start_with != nullptr && add_as_children) ? &start_with : soinfos,
      (start_with != nullptr && add_as_children) ? 1 : soinfos_count,
      [&] (soinfo* si) {
    local_group.push_back(si);
    return true;
  });

  // We need to increment ref_count in case
  // the root of the local group was not linked.
  bool was_local_group_root_linked = local_group.front()->is_linked();

  bool linked = local_group.visit([&](soinfo* si) {
    if (!si->is_linked()) {
      if (!si->link_image(global_group, local_group, extinfo)) {
        return false;
      }
    }

    return true;
  });

  if (linked) {
    local_group.for_each([](soinfo* si) {
      if (!si->is_linked()) {
        si->set_linked();
      }
    });

    failure_guard.disable();
  }

  if (!was_local_group_root_linked) {
    local_group.front()->increment_ref_count();
  }

  return linked;
}

static soinfo* find_library(android_namespace_t* ns,
                            const char* name, int rtld_flags,
                            const android_dlextinfo* extinfo,
                            soinfo* needed_by) {
  soinfo* si;

  if (name == nullptr) {
    si = somain;
  } else if (!find_libraries(ns, needed_by, &name, 1, &si, nullptr, 0, rtld_flags,
                             extinfo, /* add_as_children */ false)) {
    return nullptr;
  }

  return si;
}

static void soinfo_unload(soinfo* root) {
  if (root->is_linked()) {
    root = root->get_local_group_root();
  }

  if (!root->can_unload()) {
    TRACE("not unloading \"%s\" - the binary is flagged with NODELETE", root->get_realpath());
    return;
  }

  soinfo_unload(&root, 1);
}

static void soinfo_unload(soinfo* soinfos[], size_t count) {
  // Note that the library can be loaded but not linked;
  // in which case there is no root but we still need
  // to walk the tree and unload soinfos involved.
  //
  // This happens on unsuccessful dlopen, when one of
  // the DT_NEEDED libraries could not be linked/found.
  if (count == 0) {
    return;
  }

  soinfo::soinfo_list_t unload_list;
  for (size_t i = 0; i < count; ++i) {
    soinfo* si = soinfos[i];

    if (si->can_unload()) {
      size_t ref_count = si->is_linked() ? si->decrement_ref_count() : 0;
      if (ref_count == 0) {
        unload_list.push_back(si);
      } else {
        TRACE("not unloading '%s' group, decrementing ref_count to %zd",
            si->get_realpath(), ref_count);
      }
    } else {
      TRACE("not unloading '%s' - the binary is flagged with NODELETE", si->get_realpath());
      return;
    }
  }

  // This is used to identify soinfos outside of the load-group
  // note that we cannot have > 1 in the array and have any of them
  // linked. This is why we can safely use the first one.
  soinfo* root = soinfos[0];

  soinfo::soinfo_list_t local_unload_list;
  soinfo::soinfo_list_t external_unload_list;
  soinfo* si = nullptr;

  while ((si = unload_list.pop_front()) != nullptr) {
    if (local_unload_list.contains(si)) {
      continue;
    }

    local_unload_list.push_back(si);

    if (si->has_min_version(0)) {
      soinfo* child = nullptr;
      while ((child = si->get_children().pop_front()) != nullptr) {
        TRACE("%s@%p needs to unload %s@%p", si->get_realpath(), si,
            child->get_realpath(), child);

        if (local_unload_list.contains(child)) {
          continue;
        } else if (child->is_linked() && child->get_local_group_root() != root) {
          external_unload_list.push_back(child);
        } else {
          unload_list.push_front(child);
        }
      }
    } else {
#if !defined(__work_around_b_24465209__)
      __libc_fatal("soinfo for \"%s\"@%p has no version", si->get_realpath(), si);
#else
      PRINT("warning: soinfo for \"%s\"@%p has no version", si->get_realpath(), si);
      for_each_dt_needed(si, [&] (const char* library_name) {
        TRACE("deprecated (old format of soinfo): %s needs to unload %s",
            si->get_realpath(), library_name);

        soinfo* needed = find_library(si->get_primary_namespace(),
                                      library_name, RTLD_NOLOAD, nullptr, nullptr);

        if (needed != nullptr) {
          // Not found: for example if symlink was deleted between dlopen and dlclose
          // Since we cannot really handle errors at this point - print and continue.
          PRINT("warning: couldn't find %s needed by %s on unload.",
              library_name, si->get_realpath());
          return;
        } else if (local_unload_list.contains(needed)) {
          // already visited
          return;
        } else if (needed->is_linked() && needed->get_local_group_root() != root) {
          // external group
          external_unload_list.push_back(needed);
        } else {
          // local group
          unload_list.push_front(needed);
        }
      });
#endif
    }
  }

  local_unload_list.for_each([](soinfo* si) {
    si->call_destructors();
  });

  while ((si = local_unload_list.pop_front()) != nullptr) {
    notify_gdb_of_unload(si);
    soinfo_free(si);
  }

  while ((si = external_unload_list.pop_front()) != nullptr) {
    soinfo_unload(si);
  }
}

static std::string symbol_display_name(const char* sym_name, const char* sym_ver) {
  if (sym_ver == nullptr) {
    return sym_name;
  }

  return std::string(sym_name) + ", version " + sym_ver;
}

static android_namespace_t* get_caller_namespace(soinfo* caller) {
  return caller != nullptr ? caller->get_primary_namespace() : g_anonymous_namespace;
}

void do_android_get_LD_LIBRARY_PATH(char* buffer, size_t buffer_size) {
  // Use basic string manipulation calls to avoid snprintf.
  // snprintf indirectly calls pthread_getspecific to get the size of a buffer.
  // When debug malloc is enabled, this call returns 0. This in turn causes
  // snprintf to do nothing, which causes libraries to fail to load.
  // See b/17302493 for further details.
  // Once the above bug is fixed, this code can be modified to use
  // snprintf again.
  size_t required_len = 0;
  for (size_t i = 0; g_default_ld_paths[i] != nullptr; ++i) {
    required_len += strlen(g_default_ld_paths[i]) + 1;
  }
  if (buffer_size < required_len) {
    __libc_fatal("android_get_LD_LIBRARY_PATH failed, buffer too small: "
                 "buffer len %zu, required len %zu", buffer_size, required_len);
  }
  char* end = buffer;
  for (size_t i = 0; g_default_ld_paths[i] != nullptr; ++i) {
    if (i > 0) *end++ = ':';
    end = stpcpy(end, g_default_ld_paths[i]);
  }
}

void do_android_update_LD_LIBRARY_PATH(const char* ld_library_path) {
  parse_LD_LIBRARY_PATH(ld_library_path);
}

static std::string android_dlextinfo_to_string(const android_dlextinfo* info) {
  if (info == nullptr) {
    return "(null)";
  }

  return android::base::StringPrintf("[flags=0x%" PRIx64 ","
                                     " reserved_addr=%p,"
                                     " reserved_size=0x%zx,"
                                     " relro_fd=%d,"
                                     " library_fd=%d,"
                                     " library_fd_offset=0x%" PRIx64 ","
                                     " library_namespace=%s@%p]",
                                     info->flags,
                                     info->reserved_addr,
                                     info->reserved_size,
                                     info->relro_fd,
                                     info->library_fd,
                                     info->library_fd_offset,
                                     (info->flags & ANDROID_DLEXT_USE_NAMESPACE) != 0 ?
                                        (info->library_namespace != nullptr ?
                                          info->library_namespace->get_name() : "(null)") : "(n/a)",
                                     (info->flags & ANDROID_DLEXT_USE_NAMESPACE) != 0 ?
                                        info->library_namespace : nullptr);
}

void* do_dlopen(const char* name, int flags, const android_dlextinfo* extinfo,
                  void* caller_addr) {
  soinfo* const caller = find_containing_library(caller_addr);
  android_namespace_t* ns = get_caller_namespace(caller);

  LD_LOG(kLogDlopen,
         "dlopen(name=\"%s\", flags=0x%x, extinfo=%s, caller=\"%s\", caller_ns=%s@%p) ...",
         name,
         flags,
         android_dlextinfo_to_string(extinfo).c_str(),
         caller == nullptr ? "(null)" : caller->get_realpath(),
         ns == nullptr ? "(null)" : ns->get_name(),
         ns);

  auto failure_guard = make_scope_guard([&]() {
    LD_LOG(kLogDlopen, "... dlopen failed: %s", linker_get_error_buffer());
  });

  if ((flags & ~(RTLD_NOW|RTLD_LAZY|RTLD_LOCAL|RTLD_GLOBAL|RTLD_NODELETE|RTLD_NOLOAD)) != 0) {
    DL_ERR("invalid flags to dlopen: %x", flags);
    return nullptr;
  }

  if (extinfo != nullptr) {
    if ((extinfo->flags & ~(ANDROID_DLEXT_VALID_FLAG_BITS)) != 0) {
      DL_ERR("invalid extended flags to android_dlopen_ext: 0x%" PRIx64, extinfo->flags);
      return nullptr;
    }

    if ((extinfo->flags & ANDROID_DLEXT_USE_LIBRARY_FD) == 0 &&
        (extinfo->flags & ANDROID_DLEXT_USE_LIBRARY_FD_OFFSET) != 0) {
      DL_ERR("invalid extended flag combination (ANDROID_DLEXT_USE_LIBRARY_FD_OFFSET without "
          "ANDROID_DLEXT_USE_LIBRARY_FD): 0x%" PRIx64, extinfo->flags);
      return nullptr;
    }

    if ((extinfo->flags & ANDROID_DLEXT_LOAD_AT_FIXED_ADDRESS) != 0 &&
        (extinfo->flags & (ANDROID_DLEXT_RESERVED_ADDRESS | ANDROID_DLEXT_RESERVED_ADDRESS_HINT)) != 0) {
      DL_ERR("invalid extended flag combination: ANDROID_DLEXT_LOAD_AT_FIXED_ADDRESS is not "
             "compatible with ANDROID_DLEXT_RESERVED_ADDRESS/ANDROID_DLEXT_RESERVED_ADDRESS_HINT");
      return nullptr;
    }

    if ((extinfo->flags & ANDROID_DLEXT_USE_NAMESPACE) != 0) {
      if (extinfo->library_namespace == nullptr) {
        DL_ERR("ANDROID_DLEXT_USE_NAMESPACE is set but extinfo->library_namespace is null");
        return nullptr;
      }
      ns = extinfo->library_namespace;
    }
  }

  ProtectedDataGuard guard;
  soinfo* si = find_library(ns, name, flags, extinfo, caller);
  if (si != nullptr) {
    failure_guard.disable();
    si->call_constructors();
    void* handle = si->to_handle();
    LD_LOG(kLogDlopen,
           "... dlopen successful: realpath=\"%s\", soname=\"%s\", handle=%p",
           si->get_realpath(), si->get_soname(), handle);
    return handle;
  }

  return nullptr;
}

int do_dladdr(const void* addr, Dl_info* info) {
  // Determine if this address can be found in any library currently mapped.
  soinfo* si = find_containing_library(addr);
  if (si == nullptr) {
    return 0;
  }

  memset(info, 0, sizeof(Dl_info));

  info->dli_fname = si->get_realpath();
  // Address at which the shared object is loaded.
  info->dli_fbase = reinterpret_cast<void*>(si->base);

  // Determine if any symbol in the library contains the specified address.
  ElfW(Sym)* sym = si->find_symbol_by_address(addr);
  if (sym != nullptr) {
    info->dli_sname = si->get_string(sym->st_name);
    info->dli_saddr = reinterpret_cast<void*>(si->resolve_symbol_address(sym));
  }

  return 1;
}

static soinfo* soinfo_from_handle(void* handle) {
  if ((reinterpret_cast<uintptr_t>(handle) & 1) != 0) {
    auto it = g_soinfo_handles_map.find(reinterpret_cast<uintptr_t>(handle));
    if (it == g_soinfo_handles_map.end()) {
      return nullptr;
    } else {
      return it->second;
    }
  }

  return static_cast<soinfo*>(handle);
}

bool do_dlsym(void* handle, const char* sym_name, const char* sym_ver,
              void* caller_addr, void** symbol) {
#if !defined(__LP64__)
  if (handle == nullptr) {
    DL_ERR("dlsym failed: library handle is null");
    return false;
  }
#endif

  if (sym_name == nullptr) {
    DL_ERR("dlsym failed: symbol name is null");
    return false;
  }

  soinfo* found = nullptr;
  const ElfW(Sym)* sym = nullptr;
  soinfo* caller = find_containing_library(caller_addr);
  android_namespace_t* ns = get_caller_namespace(caller);

  version_info vi_instance;
  version_info* vi = nullptr;

  if (sym_ver != nullptr) {
    vi_instance.name = sym_ver;
    vi_instance.elf_hash = calculate_elf_hash(sym_ver);
    vi = &vi_instance;
  }

  if (handle == RTLD_DEFAULT || handle == RTLD_NEXT) {
    sym = dlsym_linear_lookup(ns, sym_name, vi, &found, caller, handle);
  } else {
    soinfo* si = soinfo_from_handle(handle);
    if (si == nullptr) {
      DL_ERR("dlsym failed: invalid handle: %p", handle);
      return false;
    }
    sym = dlsym_handle_lookup(si, &found, sym_name, vi);
  }

  if (sym != nullptr) {
    uint32_t bind = ELF_ST_BIND(sym->st_info);

    if ((bind == STB_GLOBAL || bind == STB_WEAK) && sym->st_shndx != 0) {
      *symbol = reinterpret_cast<void*>(found->resolve_symbol_address(sym));
      return true;
    }

    DL_ERR("symbol \"%s\" found but not global", symbol_display_name(sym_name, sym_ver).c_str());
    return false;
  }

  DL_ERR("undefined symbol: %s", symbol_display_name(sym_name, sym_ver).c_str());
  return false;
}

int do_dlclose(void* handle) {
  ProtectedDataGuard guard;
  soinfo* si = soinfo_from_handle(handle);
  if (si == nullptr) {
    DL_ERR("invalid handle: %p", handle);
    return -1;
  }

  soinfo_unload(si);
  return 0;
}

bool init_namespaces(const char* public_ns_sonames, const char* anon_ns_library_path) {
  if (g_public_namespace_initialized) {
    DL_ERR("public namespace has already been initialized.");
    return false;
  }

  if (public_ns_sonames == nullptr || public_ns_sonames[0] == '\0') {
    DL_ERR("error initializing public namespace: the list of public libraries is empty.");
    return false;
  }

  std::vector<std::string> sonames = android::base::Split(public_ns_sonames, ":");

  ProtectedDataGuard guard;

  auto failure_guard = make_scope_guard([&]() {
    g_public_namespace.clear();
  });

  for (const auto& soname : sonames) {
    soinfo* candidate = nullptr;

    find_loaded_library_by_soname(&g_default_namespace, soname.c_str(), &candidate);

    if (candidate == nullptr) {
      DL_ERR("error initializing public namespace: a library with soname \"%s\""
             " was not found in the default namespace", soname.c_str());
      return false;
    }

    candidate->set_nodelete();
    g_public_namespace.push_back(candidate);
  }

  g_public_namespace_initialized = true;

  // create anonymous namespace
  // When the caller is nullptr - create_namespace will take global group
  // from the anonymous namespace, which is fine because anonymous namespace
  // is still pointing to the default one.
  android_namespace_t* anon_ns =
      create_namespace(nullptr, "(anonymous)", nullptr, anon_ns_library_path,
                       ANDROID_NAMESPACE_TYPE_REGULAR, nullptr, &g_default_namespace);

  if (anon_ns == nullptr) {
    g_public_namespace_initialized = false;
    return false;
  }
  g_anonymous_namespace = anon_ns;
  failure_guard.disable();
  return true;
}

android_namespace_t* create_namespace(const void* caller_addr,
                                      const char* name,
                                      const char* ld_library_path,
                                      const char* default_library_path,
                                      uint64_t type,
                                      const char* permitted_when_isolated_path,
                                      android_namespace_t* parent_namespace) {
  if (!g_public_namespace_initialized) {
    DL_ERR("cannot create namespace: public namespace is not initialized.");
    return nullptr;
  }

  if (parent_namespace == nullptr) {
    // if parent_namespace is nullptr -> set it to the caller namespace
    soinfo* caller_soinfo = find_containing_library(caller_addr);

    parent_namespace = caller_soinfo != nullptr ?
                       caller_soinfo->get_primary_namespace() :
                       g_anonymous_namespace;
  }

  ProtectedDataGuard guard;
  std::vector<std::string> ld_library_paths;
  std::vector<std::string> default_library_paths;
  std::vector<std::string> permitted_paths;

  parse_path(ld_library_path, ":", &ld_library_paths);
  parse_path(default_library_path, ":", &default_library_paths);
  parse_path(permitted_when_isolated_path, ":", &permitted_paths);

  android_namespace_t* ns = new (g_namespace_allocator.alloc()) android_namespace_t();
  ns->set_name(name);
  ns->set_isolated((type & ANDROID_NAMESPACE_TYPE_ISOLATED) != 0);
  ns->set_ld_library_paths(std::move(ld_library_paths));
  ns->set_default_library_paths(std::move(default_library_paths));
  ns->set_permitted_paths(std::move(permitted_paths));

  if ((type & ANDROID_NAMESPACE_TYPE_SHARED) != 0) {
    // If shared - clone the parent namespace
    ns->add_soinfos(parent_namespace->soinfo_list());
  } else {
    // If not shared - copy only the shared group
    ns->add_soinfos(get_shared_group(parent_namespace));
  }

  return ns;
}

static ElfW(Addr) call_ifunc_resolver(ElfW(Addr) resolver_addr) {
  typedef ElfW(Addr) (*ifunc_resolver_t)(void);
  ifunc_resolver_t ifunc_resolver = reinterpret_cast<ifunc_resolver_t>(resolver_addr);
  ElfW(Addr) ifunc_addr = ifunc_resolver();
  TRACE_TYPE(RELO, "Called ifunc_resolver@%p. The result is %p",
      ifunc_resolver, reinterpret_cast<void*>(ifunc_addr));

  return ifunc_addr;
}

const version_info* VersionTracker::get_version_info(ElfW(Versym) source_symver) const {
  if (source_symver < 2 ||
      source_symver >= version_infos.size() ||
      version_infos[source_symver].name == nullptr) {
    return nullptr;
  }

  return &version_infos[source_symver];
}

void VersionTracker::add_version_info(size_t source_index,
                                      ElfW(Word) elf_hash,
                                      const char* ver_name,
                                      const soinfo* target_si) {
  if (source_index >= version_infos.size()) {
    version_infos.resize(source_index+1);
  }

  version_infos[source_index].elf_hash = elf_hash;
  version_infos[source_index].name = ver_name;
  version_infos[source_index].target_si = target_si;
}

bool VersionTracker::init_verneed(const soinfo* si_from) {
  uintptr_t verneed_ptr = si_from->get_verneed_ptr();

  if (verneed_ptr == 0) {
    return true;
  }

  size_t verneed_cnt = si_from->get_verneed_cnt();

  for (size_t i = 0, offset = 0; i<verneed_cnt; ++i) {
    const ElfW(Verneed)* verneed = reinterpret_cast<ElfW(Verneed)*>(verneed_ptr + offset);
    size_t vernaux_offset = offset + verneed->vn_aux;
    offset += verneed->vn_next;

    if (verneed->vn_version != 1) {
      DL_ERR("unsupported verneed[%zd] vn_version: %d (expected 1)", i, verneed->vn_version);
      return false;
    }

    const char* target_soname = si_from->get_string(verneed->vn_file);
    // find it in dependencies
    soinfo* target_si = si_from->get_children().find_if([&](const soinfo* si) {
      return si->get_soname() != nullptr && strcmp(si->get_soname(), target_soname) == 0;
    });

    if (target_si == nullptr) {
      DL_ERR("cannot find \"%s\" from verneed[%zd] in DT_NEEDED list for \"%s\"",
          target_soname, i, si_from->get_realpath());
      return false;
    }

    for (size_t j = 0; j<verneed->vn_cnt; ++j) {
      const ElfW(Vernaux)* vernaux = reinterpret_cast<ElfW(Vernaux)*>(verneed_ptr + vernaux_offset);
      vernaux_offset += vernaux->vna_next;

      const ElfW(Word) elf_hash = vernaux->vna_hash;
      const char* ver_name = si_from->get_string(vernaux->vna_name);
      ElfW(Half) source_index = vernaux->vna_other;

      add_version_info(source_index, elf_hash, ver_name, target_si);
    }
  }

  return true;
}

bool VersionTracker::init_verdef(const soinfo* si_from) {
  return for_each_verdef(si_from,
    [&](size_t, const ElfW(Verdef)* verdef, const ElfW(Verdaux)* verdaux) {
      add_version_info(verdef->vd_ndx, verdef->vd_hash,
          si_from->get_string(verdaux->vda_name), si_from);
      return false;
    }
  );
}

bool VersionTracker::init(const soinfo* si_from) {
  if (!si_from->has_min_version(2)) {
    return true;
  }

  return init_verneed(si_from) && init_verdef(si_from);
}

bool soinfo::lookup_version_info(const VersionTracker& version_tracker, ElfW(Word) sym,
                                 const char* sym_name, const version_info** vi) {
  const ElfW(Versym)* sym_ver_ptr = get_versym(sym);
  ElfW(Versym) sym_ver = sym_ver_ptr == nullptr ? 0 : *sym_ver_ptr;

  if (sym_ver != VER_NDX_LOCAL && sym_ver != VER_NDX_GLOBAL) {
    *vi = version_tracker.get_version_info(sym_ver);

    if (*vi == nullptr) {
      DL_ERR("cannot find verneed/verdef for version index=%d "
          "referenced by symbol \"%s\" at \"%s\"", sym_ver, sym_name, get_realpath());
      return false;
    }
  } else {
    // there is no version info
    *vi = nullptr;
  }

  return true;
}

#if !defined(__mips__)
#if defined(USE_RELA)
static ElfW(Addr) get_addend(ElfW(Rela)* rela, ElfW(Addr) reloc_addr __unused) {
  return rela->r_addend;
}
#else
static ElfW(Addr) get_addend(ElfW(Rel)* rel, ElfW(Addr) reloc_addr) {
  if (ELFW(R_TYPE)(rel->r_info) == R_GENERIC_RELATIVE ||
      ELFW(R_TYPE)(rel->r_info) == R_GENERIC_IRELATIVE) {
    return *reinterpret_cast<ElfW(Addr)*>(reloc_addr);
  }
  return 0;
}
#endif

template<typename ElfRelIteratorT>
bool soinfo::relocate(const VersionTracker& version_tracker, ElfRelIteratorT&& rel_iterator,
                      const soinfo_list_t& global_group, const soinfo_list_t& local_group) {
  for (size_t idx = 0; rel_iterator.has_next(); ++idx) {
    const auto rel = rel_iterator.next();
    if (rel == nullptr) {
      return false;
    }

    ElfW(Word) type = ELFW(R_TYPE)(rel->r_info);
    ElfW(Word) sym = ELFW(R_SYM)(rel->r_info);

    ElfW(Addr) reloc = static_cast<ElfW(Addr)>(rel->r_offset + load_bias);
    ElfW(Addr) sym_addr = 0;
    const char* sym_name = nullptr;
    ElfW(Addr) addend = get_addend(rel, reloc);

    DEBUG("Processing \"%s\" relocation at index %zd", get_realpath(), idx);
    if (type == R_GENERIC_NONE) {
      continue;
    }

    const ElfW(Sym)* s = nullptr;
    soinfo* lsi = nullptr;

    if (sym != 0) {
      sym_name = get_string(symtab_[sym].st_name);
      const version_info* vi = nullptr;

      if (!lookup_version_info(version_tracker, sym, sym_name, &vi)) {
        return false;
      }

      if (!soinfo_do_lookup(this, sym_name, vi, &lsi, global_group, local_group, &s)) {
        return false;
      }

      if (s == nullptr) {
        // We only allow an undefined symbol if this is a weak reference...
        s = &symtab_[sym];
        if (ELF_ST_BIND(s->st_info) != STB_WEAK) {
          DL_ERR("cannot locate symbol \"%s\" referenced by \"%s\"...", sym_name, get_realpath());
          return false;
        }

        /* IHI0044C AAELF 4.5.1.1:

           Libraries are not searched to resolve weak references.
           It is not an error for a weak reference to remain unsatisfied.

           During linking, the value of an undefined weak reference is:
           - Zero if the relocation type is absolute
           - The address of the place if the relocation is pc-relative
           - The address of nominal base address if the relocation
             type is base-relative.
         */

        switch (type) {
          case R_GENERIC_JUMP_SLOT:
          case R_GENERIC_GLOB_DAT:
          case R_GENERIC_RELATIVE:
          case R_GENERIC_IRELATIVE:
#if defined(__aarch64__)
          case R_AARCH64_ABS64:
          case R_AARCH64_ABS32:
          case R_AARCH64_ABS16:
#elif defined(__x86_64__)
          case R_X86_64_32:
          case R_X86_64_64:
#elif defined(__arm__)
          case R_ARM_ABS32:
#elif defined(__i386__)
          case R_386_32:
#endif
            /*
             * The sym_addr was initialized to be zero above, or the relocation
             * code below does not care about value of sym_addr.
             * No need to do anything.
             */
            break;
#if defined(__x86_64__)
          case R_X86_64_PC32:
            sym_addr = reloc;
            break;
#elif defined(__i386__)
          case R_386_PC32:
            sym_addr = reloc;
            break;
#endif
          default:
            DL_ERR("unknown weak reloc type %d @ %p (%zu)", type, rel, idx);
            return false;
        }
      } else { // We got a definition.
#if !defined(__LP64__)
        // When relocating dso with text_relocation .text segment is
        // not executable. We need to restore elf flags before resolving
        // STT_GNU_IFUNC symbol.
        bool protect_segments = has_text_relocations &&
                                lsi == this &&
                                ELF_ST_TYPE(s->st_info) == STT_GNU_IFUNC;
        if (protect_segments) {
          if (phdr_table_protect_segments(phdr, phnum, load_bias) < 0) {
            DL_ERR("can't protect segments for \"%s\": %s",
                   get_realpath(), strerror(errno));
            return false;
          }
        }
#endif
        sym_addr = lsi->resolve_symbol_address(s);
#if !defined(__LP64__)
        if (protect_segments) {
          if (phdr_table_unprotect_segments(phdr, phnum, load_bias) < 0) {
            DL_ERR("can't unprotect loadable segments for \"%s\": %s",
                   get_realpath(), strerror(errno));
            return false;
          }
        }
#endif
      }
      count_relocation(kRelocSymbol);
    }

    switch (type) {
      case R_GENERIC_JUMP_SLOT:
        count_relocation(kRelocAbsolute);
        MARK(rel->r_offset);
        TRACE_TYPE(RELO, "RELO JMP_SLOT %16p <- %16p %s\n",
                   reinterpret_cast<void*>(reloc),
                   reinterpret_cast<void*>(sym_addr + addend), sym_name);

        *reinterpret_cast<ElfW(Addr)*>(reloc) = (sym_addr + addend);
        break;
      case R_GENERIC_GLOB_DAT:
        count_relocation(kRelocAbsolute);
        MARK(rel->r_offset);
        TRACE_TYPE(RELO, "RELO GLOB_DAT %16p <- %16p %s\n",
                   reinterpret_cast<void*>(reloc),
                   reinterpret_cast<void*>(sym_addr + addend), sym_name);
        *reinterpret_cast<ElfW(Addr)*>(reloc) = (sym_addr + addend);
        break;
      case R_GENERIC_RELATIVE:
        count_relocation(kRelocRelative);
        MARK(rel->r_offset);
        TRACE_TYPE(RELO, "RELO RELATIVE %16p <- %16p\n",
                   reinterpret_cast<void*>(reloc),
                   reinterpret_cast<void*>(load_bias + addend));
        *reinterpret_cast<ElfW(Addr)*>(reloc) = (load_bias + addend);
        break;
      case R_GENERIC_IRELATIVE:
        count_relocation(kRelocRelative);
        MARK(rel->r_offset);
        TRACE_TYPE(RELO, "RELO IRELATIVE %16p <- %16p\n",
                    reinterpret_cast<void*>(reloc),
                    reinterpret_cast<void*>(load_bias + addend));
        {
#if !defined(__LP64__)
          // When relocating dso with text_relocation .text segment is
          // not executable. We need to restore elf flags for this
          // particular call.
          if (has_text_relocations) {
            if (phdr_table_protect_segments(phdr, phnum, load_bias) < 0) {
              DL_ERR("can't protect segments for \"%s\": %s",
                     get_realpath(), strerror(errno));
              return false;
            }
          }
#endif
          ElfW(Addr) ifunc_addr = call_ifunc_resolver(load_bias + addend);
#if !defined(__LP64__)
          // Unprotect it afterwards...
          if (has_text_relocations) {
            if (phdr_table_unprotect_segments(phdr, phnum, load_bias) < 0) {
              DL_ERR("can't unprotect loadable segments for \"%s\": %s",
                     get_realpath(), strerror(errno));
              return false;
            }
          }
#endif
          *reinterpret_cast<ElfW(Addr)*>(reloc) = ifunc_addr;
        }
        break;

#if defined(__aarch64__)
      case R_AARCH64_ABS64:
        count_relocation(kRelocAbsolute);
        MARK(rel->r_offset);
        TRACE_TYPE(RELO, "RELO ABS64 %16llx <- %16llx %s\n",
                   reloc, sym_addr + addend, sym_name);
        *reinterpret_cast<ElfW(Addr)*>(reloc) = sym_addr + addend;
        break;
      case R_AARCH64_ABS32:
        count_relocation(kRelocAbsolute);
        MARK(rel->r_offset);
        TRACE_TYPE(RELO, "RELO ABS32 %16llx <- %16llx %s\n",
                   reloc, sym_addr + addend, sym_name);
        {
          const ElfW(Addr) min_value = static_cast<ElfW(Addr)>(INT32_MIN);
          const ElfW(Addr) max_value = static_cast<ElfW(Addr)>(UINT32_MAX);
          if ((min_value <= (sym_addr + addend)) &&
              ((sym_addr + addend) <= max_value)) {
            *reinterpret_cast<ElfW(Addr)*>(reloc) = sym_addr + addend;
          } else {
            DL_ERR("0x%016llx out of range 0x%016llx to 0x%016llx",
                   sym_addr + addend, min_value, max_value);
            return false;
          }
        }
        break;
      case R_AARCH64_ABS16:
        count_relocation(kRelocAbsolute);
        MARK(rel->r_offset);
        TRACE_TYPE(RELO, "RELO ABS16 %16llx <- %16llx %s\n",
                   reloc, sym_addr + addend, sym_name);
        {
          const ElfW(Addr) min_value = static_cast<ElfW(Addr)>(INT16_MIN);
          const ElfW(Addr) max_value = static_cast<ElfW(Addr)>(UINT16_MAX);
          if ((min_value <= (sym_addr + addend)) &&
              ((sym_addr + addend) <= max_value)) {
            *reinterpret_cast<ElfW(Addr)*>(reloc) = (sym_addr + addend);
          } else {
            DL_ERR("0x%016llx out of range 0x%016llx to 0x%016llx",
                   sym_addr + addend, min_value, max_value);
            return false;
          }
        }
        break;
      case R_AARCH64_PREL64:
        count_relocation(kRelocRelative);
        MARK(rel->r_offset);
        TRACE_TYPE(RELO, "RELO REL64 %16llx <- %16llx - %16llx %s\n",
                   reloc, sym_addr + addend, rel->r_offset, sym_name);
        *reinterpret_cast<ElfW(Addr)*>(reloc) = sym_addr + addend - rel->r_offset;
        break;
      case R_AARCH64_PREL32:
        count_relocation(kRelocRelative);
        MARK(rel->r_offset);
        TRACE_TYPE(RELO, "RELO REL32 %16llx <- %16llx - %16llx %s\n",
                   reloc, sym_addr + addend, rel->r_offset, sym_name);
        {
          const ElfW(Addr) min_value = static_cast<ElfW(Addr)>(INT32_MIN);
          const ElfW(Addr) max_value = static_cast<ElfW(Addr)>(UINT32_MAX);
          if ((min_value <= (sym_addr + addend - rel->r_offset)) &&
              ((sym_addr + addend - rel->r_offset) <= max_value)) {
            *reinterpret_cast<ElfW(Addr)*>(reloc) = sym_addr + addend - rel->r_offset;
          } else {
            DL_ERR("0x%016llx out of range 0x%016llx to 0x%016llx",
                   sym_addr + addend - rel->r_offset, min_value, max_value);
            return false;
          }
        }
        break;
      case R_AARCH64_PREL16:
        count_relocation(kRelocRelative);
        MARK(rel->r_offset);
        TRACE_TYPE(RELO, "RELO REL16 %16llx <- %16llx - %16llx %s\n",
                   reloc, sym_addr + addend, rel->r_offset, sym_name);
        {
          const ElfW(Addr) min_value = static_cast<ElfW(Addr)>(INT16_MIN);
          const ElfW(Addr) max_value = static_cast<ElfW(Addr)>(UINT16_MAX);
          if ((min_value <= (sym_addr + addend - rel->r_offset)) &&
              ((sym_addr + addend - rel->r_offset) <= max_value)) {
            *reinterpret_cast<ElfW(Addr)*>(reloc) = sym_addr + addend - rel->r_offset;
          } else {
            DL_ERR("0x%016llx out of range 0x%016llx to 0x%016llx",
                   sym_addr + addend - rel->r_offset, min_value, max_value);
            return false;
          }
        }
        break;

      case R_AARCH64_COPY:
        /*
         * ET_EXEC is not supported so this should not happen.
         *
         * http://infocenter.arm.com/help/topic/com.arm.doc.ihi0056b/IHI0056B_aaelf64.pdf
         *
         * Section 4.6.11 "Dynamic relocations"
         * R_AARCH64_COPY may only appear in executable objects where e_type is
         * set to ET_EXEC.
         */
        DL_ERR("%s R_AARCH64_COPY relocations are not supported", get_realpath());
        return false;
      case R_AARCH64_TLS_TPREL64:
        TRACE_TYPE(RELO, "RELO TLS_TPREL64 *** %16llx <- %16llx - %16llx\n",
                   reloc, (sym_addr + addend), rel->r_offset);
        break;
      case R_AARCH64_TLS_DTPREL32:
        TRACE_TYPE(RELO, "RELO TLS_DTPREL32 *** %16llx <- %16llx - %16llx\n",
                   reloc, (sym_addr + addend), rel->r_offset);
        break;
#elif defined(__x86_64__)
      case R_X86_64_32:
        count_relocation(kRelocRelative);
        MARK(rel->r_offset);
        TRACE_TYPE(RELO, "RELO R_X86_64_32 %08zx <- +%08zx %s", static_cast<size_t>(reloc),
                   static_cast<size_t>(sym_addr), sym_name);
        *reinterpret_cast<Elf32_Addr*>(reloc) = sym_addr + addend;
        break;
      case R_X86_64_64:
        count_relocation(kRelocRelative);
        MARK(rel->r_offset);
        TRACE_TYPE(RELO, "RELO R_X86_64_64 %08zx <- +%08zx %s", static_cast<size_t>(reloc),
                   static_cast<size_t>(sym_addr), sym_name);
        *reinterpret_cast<Elf64_Addr*>(reloc) = sym_addr + addend;
        break;
      case R_X86_64_PC32:
        count_relocation(kRelocRelative);
        MARK(rel->r_offset);
        TRACE_TYPE(RELO, "RELO R_X86_64_PC32 %08zx <- +%08zx (%08zx - %08zx) %s",
                   static_cast<size_t>(reloc), static_cast<size_t>(sym_addr - reloc),
                   static_cast<size_t>(sym_addr), static_cast<size_t>(reloc), sym_name);
        *reinterpret_cast<Elf32_Addr*>(reloc) = sym_addr + addend - reloc;
        break;
#elif defined(__arm__)
      case R_ARM_ABS32:
        count_relocation(kRelocAbsolute);
        MARK(rel->r_offset);
        TRACE_TYPE(RELO, "RELO ABS %08x <- %08x %s", reloc, sym_addr, sym_name);
        *reinterpret_cast<ElfW(Addr)*>(reloc) += sym_addr;
        break;
      case R_ARM_REL32:
        count_relocation(kRelocRelative);
        MARK(rel->r_offset);
        TRACE_TYPE(RELO, "RELO REL32 %08x <- %08x - %08x %s",
                   reloc, sym_addr, rel->r_offset, sym_name);
        *reinterpret_cast<ElfW(Addr)*>(reloc) += sym_addr - rel->r_offset;
        break;
      case R_ARM_COPY:
        /*
         * ET_EXEC is not supported so this should not happen.
         *
         * http://infocenter.arm.com/help/topic/com.arm.doc.ihi0044d/IHI0044D_aaelf.pdf
         *
         * Section 4.6.1.10 "Dynamic relocations"
         * R_ARM_COPY may only appear in executable objects where e_type is
         * set to ET_EXEC.
         */
        DL_ERR("%s R_ARM_COPY relocations are not supported", get_realpath());
        return false;
#elif defined(__i386__)
      case R_386_32:
        count_relocation(kRelocRelative);
        MARK(rel->r_offset);
        TRACE_TYPE(RELO, "RELO R_386_32 %08x <- +%08x %s", reloc, sym_addr, sym_name);
        *reinterpret_cast<ElfW(Addr)*>(reloc) += sym_addr;
        break;
      case R_386_PC32:
        count_relocation(kRelocRelative);
        MARK(rel->r_offset);
        TRACE_TYPE(RELO, "RELO R_386_PC32 %08x <- +%08x (%08x - %08x) %s",
                   reloc, (sym_addr - reloc), sym_addr, reloc, sym_name);
        *reinterpret_cast<ElfW(Addr)*>(reloc) += (sym_addr - reloc);
        break;
#endif
      default:
        DL_ERR("unknown reloc type %d @ %p (%zu)", type, rel, idx);
        return false;
    }
  }
  return true;
}
#endif  // !defined(__mips__)

static void call_function(const char* function_name __unused,
                          linker_ctor_function_t function,
                          const char* realpath __unused) {
  if (function == nullptr || reinterpret_cast<uintptr_t>(function) == static_cast<uintptr_t>(-1)) {
    return;
  }

  TRACE("[ Calling c-tor %s @ %p for '%s' ]", function_name, function, realpath);
  function(g_argc, g_argv, g_envp);
  TRACE("[ Done calling c-tor %s @ %p for '%s' ]", function_name, function, realpath);
}

static void call_function(const char* function_name __unused,
                          linker_dtor_function_t function,
                          const char* realpath __unused) {
  if (function == nullptr || reinterpret_cast<uintptr_t>(function) == static_cast<uintptr_t>(-1)) {
    return;
  }

  TRACE("[ Calling d-tor %s @ %p for '%s' ]", function_name, function, realpath);
  function();
  TRACE("[ Done calling d-tor %s @ %p for '%s' ]", function_name, function, realpath);
}

template <typename F>
static void call_array(const char* array_name __unused,
                       F* functions,
                       size_t count,
                       bool reverse,
                       const char* realpath) {
  if (functions == nullptr) {
    return;
  }

<<<<<<< HEAD
  TRACE("[ Calling %s (size %zd) @ %p for \"%s\" ]", array_name, count, functions, get_realpath());
=======
  TRACE("[ Calling %s (size %zd) @ %p for '%s' ]", array_name, count, functions, realpath);
>>>>>>> 823e32e3

  int begin = reverse ? (count - 1) : 0;
  int end = reverse ? -1 : count;
  int step = reverse ? -1 : 1;

  for (int i = begin; i != end; i += step) {
    TRACE("[ %s[%d] == %p ]", array_name, i, functions[i]);
<<<<<<< HEAD
    call_function("function", functions[i]);
  }

  TRACE("[ Done calling %s for \"%s\" ]", array_name, get_realpath());
}

void soinfo::call_function(const char* function_name __unused, linker_function_t function) {
  if (function == nullptr || reinterpret_cast<uintptr_t>(function) == static_cast<uintptr_t>(-1)) {
    return;
  }

  TRACE("[ Calling %s @ %p for \"%s\" ]", function_name, function, get_realpath());
  function();
  TRACE("[ Done calling %s @ %p for \"%s\" ]", function_name, function, get_realpath());
=======
    call_function("function", functions[i], realpath);
  }

  TRACE("[ Done calling %s for '%s' ]", array_name, realpath);
>>>>>>> 823e32e3
}

void soinfo::call_pre_init_constructors() {
  // DT_PREINIT_ARRAY functions are called before any other constructors for executables,
  // but ignored in a shared library.
  call_array("DT_PREINIT_ARRAY", preinit_array_, preinit_array_count_, false, get_realpath());
}

void soinfo::call_constructors() {
  if (constructors_called) {
    return;
  }

  // We set constructors_called before actually calling the constructors, otherwise it doesn't
  // protect against recursive constructor calls. One simple example of constructor recursion
  // is the libc debug malloc, which is implemented in libc_malloc_debug_leak.so:
  // 1. The program depends on libc, so libc's constructor is called here.
  // 2. The libc constructor calls dlopen() to load libc_malloc_debug_leak.so.
  // 3. dlopen() calls the constructors on the newly created
  //    soinfo for libc_malloc_debug_leak.so.
  // 4. The debug .so depends on libc, so CallConstructors is
  //    called again with the libc soinfo. If it doesn't trigger the early-
  //    out above, the libc constructor will be called again (recursively!).
  constructors_called = true;

  if (!is_main_executable() && preinit_array_ != nullptr) {
    // The GNU dynamic linker silently ignores these, but we warn the developer.
    PRINT("\"%s\": ignoring DT_PREINIT_ARRAY in shared library!", get_realpath());
  }

  get_children().for_each([] (soinfo* si) {
    si->call_constructors();
  });

  TRACE("\"%s\": calling constructors", get_realpath());

  // DT_INIT should be called before DT_INIT_ARRAY if both are present.
  call_function("DT_INIT", init_func_, get_realpath());
  call_array("DT_INIT_ARRAY", init_array_, init_array_count_, false, get_realpath());
}

void soinfo::call_destructors() {
  if (!constructors_called) {
    return;
  }
  TRACE("\"%s\": calling destructors", get_realpath());

  // DT_FINI_ARRAY must be parsed in reverse order.
  call_array("DT_FINI_ARRAY", fini_array_, fini_array_count_, true, get_realpath());

  // DT_FINI should be called after DT_FINI_ARRAY if both are present.
  call_function("DT_FINI", fini_func_, get_realpath());
}

void soinfo::add_child(soinfo* child) {
  if (has_min_version(0)) {
    child->parents_.push_back(this);
    this->children_.push_back(child);
  }
}

void soinfo::remove_all_links() {
  if (!has_min_version(0)) {
    return;
  }

  // 1. Untie connected soinfos from 'this'.
  children_.for_each([&] (soinfo* child) {
    child->parents_.remove_if([&] (const soinfo* parent) {
      return parent == this;
    });
  });

  parents_.for_each([&] (soinfo* parent) {
    parent->children_.remove_if([&] (const soinfo* child) {
      return child == this;
    });
  });

  // 2. Remove from the primary namespace
  primary_namespace_->remove_soinfo(this);
  primary_namespace_ = nullptr;

  // 3. Remove from secondary namespaces
  secondary_namespaces_.for_each([&](android_namespace_t* ns) {
    ns->remove_soinfo(this);
  });


  // 4. Once everything untied - clear local lists.
  parents_.clear();
  children_.clear();
  secondary_namespaces_.clear();
}

dev_t soinfo::get_st_dev() const {
  if (has_min_version(0)) {
    return st_dev_;
  }

  return 0;
};

ino_t soinfo::get_st_ino() const {
  if (has_min_version(0)) {
    return st_ino_;
  }

  return 0;
}

off64_t soinfo::get_file_offset() const {
  if (has_min_version(1)) {
    return file_offset_;
  }

  return 0;
}

uint32_t soinfo::get_rtld_flags() const {
  if (has_min_version(1)) {
    return rtld_flags_;
  }

  return 0;
}

uint32_t soinfo::get_dt_flags_1() const {
  if (has_min_version(1)) {
    return dt_flags_1_;
  }

  return 0;
}

void soinfo::set_dt_flags_1(uint32_t dt_flags_1) {
  if (has_min_version(1)) {
    if ((dt_flags_1 & DF_1_GLOBAL) != 0) {
      rtld_flags_ |= RTLD_GLOBAL;
    }

    if ((dt_flags_1 & DF_1_NODELETE) != 0) {
      rtld_flags_ |= RTLD_NODELETE;
    }

    dt_flags_1_ = dt_flags_1;
  }
}

void soinfo::set_nodelete() {
  rtld_flags_ |= RTLD_NODELETE;
}

const char* soinfo::get_realpath() const {
#if defined(__work_around_b_24465209__)
  if (has_min_version(2)) {
    return realpath_.c_str();
  } else {
    return old_name_;
  }
#else
  return realpath_.c_str();
#endif
}

void soinfo::set_soname(const char* soname) {
#if defined(__work_around_b_24465209__)
  if (has_min_version(2)) {
    soname_ = soname;
  }
  strlcpy(old_name_, soname_, sizeof(old_name_));
#else
  soname_ = soname;
#endif
}

const char* soinfo::get_soname() const {
#if defined(__work_around_b_24465209__)
  if (has_min_version(2)) {
    return soname_;
  } else {
    return old_name_;
  }
#else
  return soname_;
#endif
}

// This is a return on get_children()/get_parents() if
// 'this->flags' does not have FLAG_NEW_SOINFO set.
static soinfo::soinfo_list_t g_empty_list;

soinfo::soinfo_list_t& soinfo::get_children() {
  if (has_min_version(0)) {
    return children_;
  }

  return g_empty_list;
}

const soinfo::soinfo_list_t& soinfo::get_children() const {
  if (has_min_version(0)) {
    return children_;
  }

  return g_empty_list;
}

soinfo::soinfo_list_t& soinfo::get_parents() {
  if (has_min_version(0)) {
    return parents_;
  }

  return g_empty_list;
}

static std::vector<std::string> g_empty_runpath;

const std::vector<std::string>& soinfo::get_dt_runpath() const {
  if (has_min_version(3)) {
    return dt_runpath_;
  }

  return g_empty_runpath;
}

android_namespace_t* soinfo::get_primary_namespace() {
  if (has_min_version(3)) {
    return primary_namespace_;
  }

  return &g_default_namespace;
}

void soinfo::add_secondary_namespace(android_namespace_t* secondary_ns) {
  CHECK(has_min_version(3));
  secondary_namespaces_.push_back(secondary_ns);
}

ElfW(Addr) soinfo::resolve_symbol_address(const ElfW(Sym)* s) const {
  if (ELF_ST_TYPE(s->st_info) == STT_GNU_IFUNC) {
    return call_ifunc_resolver(s->st_value + load_bias);
  }

  return static_cast<ElfW(Addr)>(s->st_value + load_bias);
}

const char* soinfo::get_string(ElfW(Word) index) const {
  if (has_min_version(1) && (index >= strtab_size_)) {
    __libc_fatal("%s: strtab out of bounds error; STRSZ=%zd, name=%d",
        get_realpath(), strtab_size_, index);
  }

  return strtab_ + index;
}

bool soinfo::is_gnu_hash() const {
  return (flags_ & FLAG_GNU_HASH) != 0;
}

bool soinfo::can_unload() const {
  return !is_linked() || ((get_rtld_flags() & (RTLD_NODELETE | RTLD_GLOBAL)) == 0);
}

bool soinfo::is_linked() const {
  return (flags_ & FLAG_LINKED) != 0;
}

bool soinfo::is_main_executable() const {
  return (flags_ & FLAG_EXE) != 0;
}

bool soinfo::is_linker() const {
  return (flags_ & FLAG_LINKER) != 0;
}

void soinfo::set_linked() {
  flags_ |= FLAG_LINKED;
}

void soinfo::set_linker_flag() {
  flags_ |= FLAG_LINKER;
}

void soinfo::set_main_executable() {
  flags_ |= FLAG_EXE;
}

void soinfo::increment_ref_count() {
  local_group_root_->ref_count_++;
}

size_t soinfo::decrement_ref_count() {
  return --local_group_root_->ref_count_;
}

soinfo* soinfo::get_local_group_root() const {
  return local_group_root_;
}


void soinfo::set_mapped_by_caller(bool mapped_by_caller) {
  if (mapped_by_caller) {
    flags_ |= FLAG_MAPPED_BY_CALLER;
  } else {
    flags_ &= ~FLAG_MAPPED_BY_CALLER;
  }
}

bool soinfo::is_mapped_by_caller() const {
  return (flags_ & FLAG_MAPPED_BY_CALLER) != 0;
}

// This function returns api-level at the time of
// dlopen/load. Note that libraries opened by system
// will always have 'current' api level.
uint32_t soinfo::get_target_sdk_version() const {
  if (!has_min_version(2)) {
    return __ANDROID_API__;
  }

  return local_group_root_->target_sdk_version_;
}

uintptr_t soinfo::get_handle() const {
  CHECK(has_min_version(3));
  CHECK(handle_ != 0);
  return handle_;
}

void* soinfo::to_handle() {
  if (get_application_target_sdk_version() <= 23 || !has_min_version(3)) {
    return this;
  }

  return reinterpret_cast<void*>(get_handle());
}

void soinfo::generate_handle() {
  CHECK(has_min_version(3));
  CHECK(handle_ == 0); // Make sure this is the first call

  // Make sure the handle is unique and does not collide
  // with special values which are RTLD_DEFAULT and RTLD_NEXT.
  do {
    arc4random_buf(&handle_, sizeof(handle_));
    // the least significant bit for the handle is always 1
    // making it easy to test the type of handle passed to
    // dl* functions.
    handle_ = handle_ | 1;
  } while (handle_ == reinterpret_cast<uintptr_t>(RTLD_DEFAULT) ||
           handle_ == reinterpret_cast<uintptr_t>(RTLD_NEXT) ||
           g_soinfo_handles_map.find(handle_) != g_soinfo_handles_map.end());

  g_soinfo_handles_map[handle_] = this;
}

bool soinfo::prelink_image() {
  /* Extract dynamic section */
  ElfW(Word) dynamic_flags = 0;
  phdr_table_get_dynamic_section(phdr, phnum, load_bias, &dynamic, &dynamic_flags);

  /* We can't log anything until the linker is relocated */
  bool relocating_linker = (flags_ & FLAG_LINKER) != 0;
  if (!relocating_linker) {
    INFO("[ Linking \"%s\" ]", get_realpath());
    DEBUG("si->base = %p si->flags = 0x%08x", reinterpret_cast<void*>(base), flags_);
  }

  if (dynamic == nullptr) {
    if (!relocating_linker) {
      DL_ERR("missing PT_DYNAMIC in \"%s\"", get_realpath());
    }
    return false;
  } else {
    if (!relocating_linker) {
      DEBUG("dynamic = %p", dynamic);
    }
  }

#if defined(__arm__)
  (void) phdr_table_get_arm_exidx(phdr, phnum, load_bias,
                                  &ARM_exidx, &ARM_exidx_count);
#endif

  // Extract useful information from dynamic section.
  // Note that: "Except for the DT_NULL element at the end of the array,
  // and the relative order of DT_NEEDED elements, entries may appear in any order."
  //
  // source: http://www.sco.com/developers/gabi/1998-04-29/ch5.dynamic.html
  uint32_t needed_count = 0;
  for (ElfW(Dyn)* d = dynamic; d->d_tag != DT_NULL; ++d) {
    DEBUG("d = %p, d[0](tag) = %p d[1](val) = %p",
          d, reinterpret_cast<void*>(d->d_tag), reinterpret_cast<void*>(d->d_un.d_val));
    switch (d->d_tag) {
      case DT_SONAME:
        // this is parsed after we have strtab initialized (see below).
        break;

      case DT_HASH:
        nbucket_ = reinterpret_cast<uint32_t*>(load_bias + d->d_un.d_ptr)[0];
        nchain_ = reinterpret_cast<uint32_t*>(load_bias + d->d_un.d_ptr)[1];
        bucket_ = reinterpret_cast<uint32_t*>(load_bias + d->d_un.d_ptr + 8);
        chain_ = reinterpret_cast<uint32_t*>(load_bias + d->d_un.d_ptr + 8 + nbucket_ * 4);
        break;

      case DT_GNU_HASH:
        gnu_nbucket_ = reinterpret_cast<uint32_t*>(load_bias + d->d_un.d_ptr)[0];
        // skip symndx
        gnu_maskwords_ = reinterpret_cast<uint32_t*>(load_bias + d->d_un.d_ptr)[2];
        gnu_shift2_ = reinterpret_cast<uint32_t*>(load_bias + d->d_un.d_ptr)[3];

        gnu_bloom_filter_ = reinterpret_cast<ElfW(Addr)*>(load_bias + d->d_un.d_ptr + 16);
        gnu_bucket_ = reinterpret_cast<uint32_t*>(gnu_bloom_filter_ + gnu_maskwords_);
        // amend chain for symndx = header[1]
        gnu_chain_ = gnu_bucket_ + gnu_nbucket_ -
            reinterpret_cast<uint32_t*>(load_bias + d->d_un.d_ptr)[1];

        if (!powerof2(gnu_maskwords_)) {
          DL_ERR("invalid maskwords for gnu_hash = 0x%x, in \"%s\" expecting power to two",
              gnu_maskwords_, get_realpath());
          return false;
        }
        --gnu_maskwords_;

        flags_ |= FLAG_GNU_HASH;
        break;

      case DT_STRTAB:
        strtab_ = reinterpret_cast<const char*>(load_bias + d->d_un.d_ptr);
        break;

      case DT_STRSZ:
        strtab_size_ = d->d_un.d_val;
        break;

      case DT_SYMTAB:
        symtab_ = reinterpret_cast<ElfW(Sym)*>(load_bias + d->d_un.d_ptr);
        break;

      case DT_SYMENT:
        if (d->d_un.d_val != sizeof(ElfW(Sym))) {
          DL_ERR("invalid DT_SYMENT: %zd in \"%s\"",
              static_cast<size_t>(d->d_un.d_val), get_realpath());
          return false;
        }
        break;

      case DT_PLTREL:
#if defined(USE_RELA)
        if (d->d_un.d_val != DT_RELA) {
          DL_ERR("unsupported DT_PLTREL in \"%s\"; expected DT_RELA", get_realpath());
          return false;
        }
#else
        if (d->d_un.d_val != DT_REL) {
          DL_ERR("unsupported DT_PLTREL in \"%s\"; expected DT_REL", get_realpath());
          return false;
        }
#endif
        break;

      case DT_JMPREL:
#if defined(USE_RELA)
        plt_rela_ = reinterpret_cast<ElfW(Rela)*>(load_bias + d->d_un.d_ptr);
#else
        plt_rel_ = reinterpret_cast<ElfW(Rel)*>(load_bias + d->d_un.d_ptr);
#endif
        break;

      case DT_PLTRELSZ:
#if defined(USE_RELA)
        plt_rela_count_ = d->d_un.d_val / sizeof(ElfW(Rela));
#else
        plt_rel_count_ = d->d_un.d_val / sizeof(ElfW(Rel));
#endif
        break;

      case DT_PLTGOT:
#if defined(__mips__)
        // Used by mips and mips64.
        plt_got_ = reinterpret_cast<ElfW(Addr)**>(load_bias + d->d_un.d_ptr);
#endif
        // Ignore for other platforms... (because RTLD_LAZY is not supported)
        break;

      case DT_DEBUG:
        // Set the DT_DEBUG entry to the address of _r_debug for GDB
        // if the dynamic table is writable
// FIXME: not working currently for N64
// The flags for the LOAD and DYNAMIC program headers do not agree.
// The LOAD section containing the dynamic table has been mapped as
// read-only, but the DYNAMIC header claims it is writable.
#if !(defined(__mips__) && defined(__LP64__))
        if ((dynamic_flags & PF_W) != 0) {
          d->d_un.d_val = reinterpret_cast<uintptr_t>(&_r_debug);
        }
#endif
        break;
#if defined(USE_RELA)
      case DT_RELA:
        rela_ = reinterpret_cast<ElfW(Rela)*>(load_bias + d->d_un.d_ptr);
        break;

      case DT_RELASZ:
        rela_count_ = d->d_un.d_val / sizeof(ElfW(Rela));
        break;

      case DT_ANDROID_RELA:
        android_relocs_ = reinterpret_cast<uint8_t*>(load_bias + d->d_un.d_ptr);
        break;

      case DT_ANDROID_RELASZ:
        android_relocs_size_ = d->d_un.d_val;
        break;

      case DT_ANDROID_REL:
        DL_ERR("unsupported DT_ANDROID_REL in \"%s\"", get_realpath());
        return false;

      case DT_ANDROID_RELSZ:
        DL_ERR("unsupported DT_ANDROID_RELSZ in \"%s\"", get_realpath());
        return false;

      case DT_RELAENT:
        if (d->d_un.d_val != sizeof(ElfW(Rela))) {
          DL_ERR("invalid DT_RELAENT: %zd", static_cast<size_t>(d->d_un.d_val));
          return false;
        }
        break;

      // ignored (see DT_RELCOUNT comments for details)
      case DT_RELACOUNT:
        break;

      case DT_REL:
        DL_ERR("unsupported DT_REL in \"%s\"", get_realpath());
        return false;

      case DT_RELSZ:
        DL_ERR("unsupported DT_RELSZ in \"%s\"", get_realpath());
        return false;

#else
      case DT_REL:
        rel_ = reinterpret_cast<ElfW(Rel)*>(load_bias + d->d_un.d_ptr);
        break;

      case DT_RELSZ:
        rel_count_ = d->d_un.d_val / sizeof(ElfW(Rel));
        break;

      case DT_RELENT:
        if (d->d_un.d_val != sizeof(ElfW(Rel))) {
          DL_ERR("invalid DT_RELENT: %zd", static_cast<size_t>(d->d_un.d_val));
          return false;
        }
        break;

      case DT_ANDROID_REL:
        android_relocs_ = reinterpret_cast<uint8_t*>(load_bias + d->d_un.d_ptr);
        break;

      case DT_ANDROID_RELSZ:
        android_relocs_size_ = d->d_un.d_val;
        break;

      case DT_ANDROID_RELA:
        DL_ERR("unsupported DT_ANDROID_RELA in \"%s\"", get_realpath());
        return false;

      case DT_ANDROID_RELASZ:
        DL_ERR("unsupported DT_ANDROID_RELASZ in \"%s\"", get_realpath());
        return false;

      // "Indicates that all RELATIVE relocations have been concatenated together,
      // and specifies the RELATIVE relocation count."
      //
      // TODO: Spec also mentions that this can be used to optimize relocation process;
      // Not currently used by bionic linker - ignored.
      case DT_RELCOUNT:
        break;

      case DT_RELA:
        DL_ERR("unsupported DT_RELA in \"%s\"", get_realpath());
        return false;

      case DT_RELASZ:
        DL_ERR("unsupported DT_RELASZ in \"%s\"", get_realpath());
        return false;

#endif
      case DT_INIT:
        init_func_ = reinterpret_cast<linker_ctor_function_t>(load_bias + d->d_un.d_ptr);
        DEBUG("%s constructors (DT_INIT) found at %p", get_realpath(), init_func_);
        break;

      case DT_FINI:
        fini_func_ = reinterpret_cast<linker_dtor_function_t>(load_bias + d->d_un.d_ptr);
        DEBUG("%s destructors (DT_FINI) found at %p", get_realpath(), fini_func_);
        break;

      case DT_INIT_ARRAY:
        init_array_ = reinterpret_cast<linker_ctor_function_t*>(load_bias + d->d_un.d_ptr);
        DEBUG("%s constructors (DT_INIT_ARRAY) found at %p", get_realpath(), init_array_);
        break;

      case DT_INIT_ARRAYSZ:
        init_array_count_ = static_cast<uint32_t>(d->d_un.d_val) / sizeof(ElfW(Addr));
        break;

      case DT_FINI_ARRAY:
        fini_array_ = reinterpret_cast<linker_dtor_function_t*>(load_bias + d->d_un.d_ptr);
        DEBUG("%s destructors (DT_FINI_ARRAY) found at %p", get_realpath(), fini_array_);
        break;

      case DT_FINI_ARRAYSZ:
        fini_array_count_ = static_cast<uint32_t>(d->d_un.d_val) / sizeof(ElfW(Addr));
        break;

      case DT_PREINIT_ARRAY:
        preinit_array_ = reinterpret_cast<linker_ctor_function_t*>(load_bias + d->d_un.d_ptr);
        DEBUG("%s constructors (DT_PREINIT_ARRAY) found at %p", get_realpath(), preinit_array_);
        break;

      case DT_PREINIT_ARRAYSZ:
        preinit_array_count_ = static_cast<uint32_t>(d->d_un.d_val) / sizeof(ElfW(Addr));
        break;

      case DT_TEXTREL:
#if defined(__LP64__)
        DL_ERR("text relocations (DT_TEXTREL) found in 64-bit ELF file \"%s\"", get_realpath());
        return false;
#else
        has_text_relocations = true;
        break;
#endif

      case DT_SYMBOLIC:
        has_DT_SYMBOLIC = true;
        break;

      case DT_NEEDED:
        ++needed_count;
        break;

      case DT_FLAGS:
        if (d->d_un.d_val & DF_TEXTREL) {
#if defined(__LP64__)
          DL_ERR("text relocations (DF_TEXTREL) found in 64-bit ELF file \"%s\"", get_realpath());
          return false;
#else
          has_text_relocations = true;
#endif
        }
        if (d->d_un.d_val & DF_SYMBOLIC) {
          has_DT_SYMBOLIC = true;
        }
        break;

      case DT_FLAGS_1:
        set_dt_flags_1(d->d_un.d_val);

        if ((d->d_un.d_val & ~SUPPORTED_DT_FLAGS_1) != 0) {
          DL_WARN("%s: unsupported flags DT_FLAGS_1=%p", get_realpath(), reinterpret_cast<void*>(d->d_un.d_val));
        }
        break;
#if defined(__mips__)
      case DT_MIPS_RLD_MAP:
        // Set the DT_MIPS_RLD_MAP entry to the address of _r_debug for GDB.
        {
          r_debug** dp = reinterpret_cast<r_debug**>(load_bias + d->d_un.d_ptr);
          *dp = &_r_debug;
        }
        break;
      case DT_MIPS_RLD_MAP_REL:
        // Set the DT_MIPS_RLD_MAP_REL entry to the address of _r_debug for GDB.
        {
          r_debug** dp = reinterpret_cast<r_debug**>(
              reinterpret_cast<ElfW(Addr)>(d) + d->d_un.d_val);
          *dp = &_r_debug;
        }
        break;

      case DT_MIPS_RLD_VERSION:
      case DT_MIPS_FLAGS:
      case DT_MIPS_BASE_ADDRESS:
      case DT_MIPS_UNREFEXTNO:
        break;

      case DT_MIPS_SYMTABNO:
        mips_symtabno_ = d->d_un.d_val;
        break;

      case DT_MIPS_LOCAL_GOTNO:
        mips_local_gotno_ = d->d_un.d_val;
        break;

      case DT_MIPS_GOTSYM:
        mips_gotsym_ = d->d_un.d_val;
        break;
#endif
      // Ignored: "Its use has been superseded by the DF_BIND_NOW flag"
      case DT_BIND_NOW:
        break;

      case DT_VERSYM:
        versym_ = reinterpret_cast<ElfW(Versym)*>(load_bias + d->d_un.d_ptr);
        break;

      case DT_VERDEF:
        verdef_ptr_ = load_bias + d->d_un.d_ptr;
        break;
      case DT_VERDEFNUM:
        verdef_cnt_ = d->d_un.d_val;
        break;

      case DT_VERNEED:
        verneed_ptr_ = load_bias + d->d_un.d_ptr;
        break;

      case DT_VERNEEDNUM:
        verneed_cnt_ = d->d_un.d_val;
        break;

      case DT_RUNPATH:
        // this is parsed after we have strtab initialized (see below).
        break;

      default:
        if (!relocating_linker) {
          DL_WARN("%s: unused DT entry: type %p arg %p", get_realpath(),
              reinterpret_cast<void*>(d->d_tag), reinterpret_cast<void*>(d->d_un.d_val));
        }
        break;
    }
  }

#if defined(__mips__) && !defined(__LP64__)
  if (!mips_check_and_adjust_fp_modes()) {
    return false;
  }
#endif

  DEBUG("si->base = %p, si->strtab = %p, si->symtab = %p",
        reinterpret_cast<void*>(base), strtab_, symtab_);

  // Sanity checks.
  if (relocating_linker && needed_count != 0) {
    DL_ERR("linker cannot have DT_NEEDED dependencies on other libraries");
    return false;
  }
  if (nbucket_ == 0 && gnu_nbucket_ == 0) {
    DL_ERR("empty/missing DT_HASH/DT_GNU_HASH in \"%s\" "
        "(new hash type from the future?)", get_realpath());
    return false;
  }
  if (strtab_ == 0) {
    DL_ERR("empty/missing DT_STRTAB in \"%s\"", get_realpath());
    return false;
  }
  if (symtab_ == 0) {
    DL_ERR("empty/missing DT_SYMTAB in \"%s\"", get_realpath());
    return false;
  }

  // second pass - parse entries relying on strtab
  for (ElfW(Dyn)* d = dynamic; d->d_tag != DT_NULL; ++d) {
    switch (d->d_tag) {
      case DT_SONAME:
        set_soname(get_string(d->d_un.d_val));
        break;
      case DT_RUNPATH:
        set_dt_runpath(get_string(d->d_un.d_val));
        break;
    }
  }

  // Before M release linker was using basename in place of soname.
  // In the case when dt_soname is absent some apps stop working
  // because they can't find dt_needed library by soname.
  // This workaround should keep them working. (applies only
  // for apps targeting sdk version <=22). Make an exception for
  // the main executable and linker; they do not need to have dt_soname
  if (soname_ == nullptr && this != somain && (flags_ & FLAG_LINKER) == 0 &&
      get_application_target_sdk_version() <= 22) {
    soname_ = basename(realpath_.c_str());
    DL_WARN("%s: is missing DT_SONAME will use basename as a replacement: \"%s\"",
        get_realpath(), soname_);
    // Don't call add_dlwarning because a missing DT_SONAME isn't important enough to show in the UI
  }
  return true;
}

bool soinfo::link_image(const soinfo_list_t& global_group, const soinfo_list_t& local_group,
                        const android_dlextinfo* extinfo) {

  local_group_root_ = local_group.front();
  if (local_group_root_ == nullptr) {
    local_group_root_ = this;
  }

  if ((flags_ & FLAG_LINKER) == 0 && local_group_root_ == this) {
    target_sdk_version_ = get_application_target_sdk_version();
  }

  VersionTracker version_tracker;

  if (!version_tracker.init(this)) {
    return false;
  }

#if !defined(__LP64__)
  if (has_text_relocations) {
    // Fail if app is targeting sdk version > 22
    if (get_application_target_sdk_version() > 22) {
      PRINT("%s: has text relocations", get_realpath());
      DL_ERR("%s: has text relocations", get_realpath());
      return false;
    }
    // Make segments writable to allow text relocations to work properly. We will later call
    // phdr_table_protect_segments() after all of them are applied.
    DL_WARN("%s has text relocations. This is wasting memory and prevents "
            "security hardening. Please fix.", get_realpath());
    add_dlwarning(get_realpath(), "text relocations");
    if (phdr_table_unprotect_segments(phdr, phnum, load_bias) < 0) {
      DL_ERR("can't unprotect loadable segments for \"%s\": %s",
             get_realpath(), strerror(errno));
      return false;
    }
  }
#endif

  if (android_relocs_ != nullptr) {
    // check signature
    if (android_relocs_size_ > 3 &&
        android_relocs_[0] == 'A' &&
        android_relocs_[1] == 'P' &&
        android_relocs_[2] == 'S' &&
        android_relocs_[3] == '2') {
      DEBUG("[ android relocating %s ]", get_realpath());

      bool relocated = false;
      const uint8_t* packed_relocs = android_relocs_ + 4;
      const size_t packed_relocs_size = android_relocs_size_ - 4;

      relocated = relocate(
          version_tracker,
          packed_reloc_iterator<sleb128_decoder>(
            sleb128_decoder(packed_relocs, packed_relocs_size)),
          global_group, local_group);

      if (!relocated) {
        return false;
      }
    } else {
      DL_ERR("bad android relocation header.");
      return false;
    }
  }

#if defined(USE_RELA)
  if (rela_ != nullptr) {
    DEBUG("[ relocating %s ]", get_realpath());
    if (!relocate(version_tracker,
            plain_reloc_iterator(rela_, rela_count_), global_group, local_group)) {
      return false;
    }
  }
  if (plt_rela_ != nullptr) {
    DEBUG("[ relocating %s plt ]", get_realpath());
    if (!relocate(version_tracker,
            plain_reloc_iterator(plt_rela_, plt_rela_count_), global_group, local_group)) {
      return false;
    }
  }
#else
  if (rel_ != nullptr) {
    DEBUG("[ relocating %s ]", get_realpath());
    if (!relocate(version_tracker,
            plain_reloc_iterator(rel_, rel_count_), global_group, local_group)) {
      return false;
    }
  }
  if (plt_rel_ != nullptr) {
    DEBUG("[ relocating %s plt ]", get_realpath());
    if (!relocate(version_tracker,
            plain_reloc_iterator(plt_rel_, plt_rel_count_), global_group, local_group)) {
      return false;
    }
  }
#endif

#if defined(__mips__)
  if (!mips_relocate_got(version_tracker, global_group, local_group)) {
    return false;
  }
#endif

  DEBUG("[ finished linking %s ]", get_realpath());

#if !defined(__LP64__)
  if (has_text_relocations) {
    // All relocations are done, we can protect our segments back to read-only.
    if (phdr_table_protect_segments(phdr, phnum, load_bias) < 0) {
      DL_ERR("can't protect segments for \"%s\": %s",
             get_realpath(), strerror(errno));
      return false;
    }
  }
#endif

  // We can also turn on GNU RELRO protection if we're not linking the dynamic linker
  // itself --- it can't make system calls yet, and will have to call protect_relro later.
  if (!is_linker() && !protect_relro()) {
    return false;
  }

  /* Handle serializing/sharing the RELRO segment */
  if (extinfo && (extinfo->flags & ANDROID_DLEXT_WRITE_RELRO)) {
    if (phdr_table_serialize_gnu_relro(phdr, phnum, load_bias,
                                       extinfo->relro_fd) < 0) {
      DL_ERR("failed serializing GNU RELRO section for \"%s\": %s",
             get_realpath(), strerror(errno));
      return false;
    }
  } else if (extinfo && (extinfo->flags & ANDROID_DLEXT_USE_RELRO)) {
    if (phdr_table_map_gnu_relro(phdr, phnum, load_bias,
                                 extinfo->relro_fd) < 0) {
      DL_ERR("failed mapping GNU RELRO section for \"%s\": %s",
             get_realpath(), strerror(errno));
      return false;
    }
  }

  notify_gdb_of_load(this);
  return true;
}

bool soinfo::protect_relro() {
  if (phdr_table_protect_gnu_relro(phdr, phnum, load_bias) < 0) {
    DL_ERR("can't enable GNU RELRO protection for \"%s\": %s",
           get_realpath(), strerror(errno));
    return false;
  }
  return true;
}

/*
 * This function add vdso to internal dso list.
 * It helps to stack unwinding through signal handlers.
 * Also, it makes bionic more like glibc.
 */
static void add_vdso(KernelArgumentBlock& args __unused) {
#if defined(AT_SYSINFO_EHDR)
  ElfW(Ehdr)* ehdr_vdso = reinterpret_cast<ElfW(Ehdr)*>(args.getauxval(AT_SYSINFO_EHDR));
  if (ehdr_vdso == nullptr) {
    return;
  }

  soinfo* si = soinfo_alloc(&g_default_namespace, "[vdso]", nullptr, 0, 0);

  si->phdr = reinterpret_cast<ElfW(Phdr)*>(reinterpret_cast<char*>(ehdr_vdso) + ehdr_vdso->e_phoff);
  si->phnum = ehdr_vdso->e_phnum;
  si->base = reinterpret_cast<ElfW(Addr)>(ehdr_vdso);
  si->size = phdr_table_get_load_size(si->phdr, si->phnum);
  si->load_bias = get_elf_exec_load_bias(ehdr_vdso);

  si->prelink_image();
  si->link_image(g_empty_list, soinfo::soinfo_list_t::make_list(si), nullptr);
#endif
}

/* gdb expects the linker to be in the debug shared object list.
 * Without this, gdb has trouble locating the linker's ".text"
 * and ".plt" sections. Gdb could also potentially use this to
 * relocate the offset of our exported 'rtld_db_dlactivity' symbol.
 * Note that the linker shouldn't be on the soinfo list.
 */
static void init_linker_info_for_gdb(ElfW(Addr) linker_base) {
  static link_map linker_link_map_for_gdb;
#if defined(__LP64__)
  static char kLinkerPath[] = "/system/bin/linker64";
#else
  static char kLinkerPath[] = "/system/bin/linker";
#endif

  linker_link_map_for_gdb.l_addr = linker_base;
  linker_link_map_for_gdb.l_name = kLinkerPath;

  /*
   * Set the dynamic field in the link map otherwise gdb will complain with
   * the following:
   *   warning: .dynamic section for "/system/bin/linker" is not at the
   *   expected address (wrong library or version mismatch?)
   */
  ElfW(Ehdr)* elf_hdr = reinterpret_cast<ElfW(Ehdr)*>(linker_base);
  ElfW(Phdr)* phdr = reinterpret_cast<ElfW(Phdr)*>(linker_base + elf_hdr->e_phoff);
  phdr_table_get_dynamic_section(phdr, elf_hdr->e_phnum, linker_base,
                                 &linker_link_map_for_gdb.l_ld, nullptr);

  insert_link_map_into_debug_map(&linker_link_map_for_gdb);
}

static void init_default_namespace() {
  g_default_namespace.set_name("(default)");
  g_default_namespace.set_isolated(false);

  const char *interp = phdr_table_get_interpreter_name(somain->phdr, somain->phnum,
                                                       somain->load_bias);
  const char* bname = basename(interp);
  if (bname && (strcmp(bname, "linker_asan") == 0 || strcmp(bname, "linker_asan64") == 0)) {
    g_default_ld_paths = kAsanDefaultLdPaths;
  } else {
    g_default_ld_paths = kDefaultLdPaths;
  }

  std::vector<std::string> ld_default_paths;
  for (size_t i = 0; g_default_ld_paths[i] != nullptr; ++i) {
    ld_default_paths.push_back(g_default_ld_paths[i]);
  }

  g_default_namespace.set_default_library_paths(std::move(ld_default_paths));
};

extern "C" int __system_properties_init(void);

static const char* get_executable_path() {
  static std::string executable_path;
  if (executable_path.empty()) {
    char path[PATH_MAX];
    ssize_t path_len = readlink("/proc/self/exe", path, sizeof(path));
    if (path_len == -1 || path_len >= static_cast<ssize_t>(sizeof(path))) {
      __libc_fatal("readlink('/proc/self/exe') failed: %s", strerror(errno));
    }
    executable_path = std::string(path, path_len);
  }

  return executable_path.c_str();
}

/*
 * This code is called after the linker has linked itself and
 * fixed it's own GOT. It is safe to make references to externs
 * and other non-local data at this point.
 */
static ElfW(Addr) __linker_init_post_relocation(KernelArgumentBlock& args, ElfW(Addr) linker_base) {
#if TIMING
  struct timeval t0, t1;
  gettimeofday(&t0, 0);
#endif

  // Sanitize the environment.
  __libc_init_AT_SECURE(args);

  // Initialize system properties
  __system_properties_init(); // may use 'environ'

  // Register the debuggerd signal handler.
  debuggerd_callbacks_t callbacks = {
    .get_abort_message = []() {
      return g_abort_message;
    },
    .post_dump = &notify_gdb_of_libraries,
  };
  debuggerd_init(&callbacks);

  g_linker_logger.ResetState();

  // Get a few environment variables.
  const char* LD_DEBUG = getenv("LD_DEBUG");
  if (LD_DEBUG != nullptr) {
    g_ld_debug_verbosity = atoi(LD_DEBUG);
  }

#if defined(__LP64__)
  INFO("[ Android dynamic linker (64-bit) ]");
#else
  INFO("[ Android dynamic linker (32-bit) ]");
#endif

  // These should have been sanitized by __libc_init_AT_SECURE, but the test
  // doesn't cost us anything.
  const char* ldpath_env = nullptr;
  const char* ldpreload_env = nullptr;
  if (!getauxval(AT_SECURE)) {
    ldpath_env = getenv("LD_LIBRARY_PATH");
    if (ldpath_env != nullptr) {
      INFO("[ LD_LIBRARY_PATH set to \"%s\" ]", ldpath_env);
    }
    ldpreload_env = getenv("LD_PRELOAD");
    if (ldpreload_env != nullptr) {
      INFO("[ LD_PRELOAD set to \"%s\" ]", ldpreload_env);
    }
  }

  const char* executable_path = get_executable_path();
  struct stat file_stat;
  if (TEMP_FAILURE_RETRY(stat(executable_path, &file_stat)) != 0) {
    __libc_fatal("unable to stat file for the executable \"%s\": %s", executable_path, strerror(errno));
  }

  soinfo* si = soinfo_alloc(&g_default_namespace, executable_path, &file_stat, 0, RTLD_GLOBAL);
  if (si == nullptr) {
    __libc_fatal("Couldn't allocate soinfo: out of memory?");
  }

  /* bootstrap the link map, the main exe always needs to be first */
  si->set_main_executable();
  link_map* map = &(si->link_map_head);

  // Register the main executable and the linker upfront to have
  // gdb aware of them before loading the rest of the dependency
  // tree.
  map->l_addr = 0;
  map->l_name = const_cast<char*>(executable_path);
  insert_link_map_into_debug_map(map);
  init_linker_info_for_gdb(linker_base);

  // Extract information passed from the kernel.
  si->phdr = reinterpret_cast<ElfW(Phdr)*>(args.getauxval(AT_PHDR));
  si->phnum = args.getauxval(AT_PHNUM);

  /* Compute the value of si->base. We can't rely on the fact that
   * the first entry is the PHDR because this will not be true
   * for certain executables (e.g. some in the NDK unit test suite)
   */
  si->base = 0;
  si->size = phdr_table_get_load_size(si->phdr, si->phnum);
  si->load_bias = 0;
  for (size_t i = 0; i < si->phnum; ++i) {
    if (si->phdr[i].p_type == PT_PHDR) {
      si->load_bias = reinterpret_cast<ElfW(Addr)>(si->phdr) - si->phdr[i].p_vaddr;
      si->base = reinterpret_cast<ElfW(Addr)>(si->phdr) - si->phdr[i].p_offset;
      break;
    }
  }
  si->dynamic = nullptr;

  ElfW(Ehdr)* elf_hdr = reinterpret_cast<ElfW(Ehdr)*>(si->base);
  if (elf_hdr->e_type != ET_DYN) {
    __libc_fatal("\"%s\": error: only position independent executables (PIE) are supported.",
                 g_argv[0]);
  }

  // Use LD_LIBRARY_PATH and LD_PRELOAD (but only if we aren't setuid/setgid).
  parse_LD_LIBRARY_PATH(ldpath_env);
  parse_LD_PRELOAD(ldpreload_env);

  somain = si;

  init_default_namespace();

  if (!si->prelink_image()) {
    __libc_fatal("CANNOT LINK EXECUTABLE \"%s\": %s", g_argv[0], linker_get_error_buffer());
  }

  // add somain to global group
  si->set_dt_flags_1(si->get_dt_flags_1() | DF_1_GLOBAL);

  // Load ld_preloads and dependencies.
  StringLinkedList needed_library_name_list;
  size_t needed_libraries_count = 0;
  size_t ld_preloads_count = 0;

  for (const auto& ld_preload_name : g_ld_preload_names) {
    needed_library_name_list.push_back(ld_preload_name.c_str());
    ++needed_libraries_count;
    ++ld_preloads_count;
  }

  for_each_dt_needed(si, [&](const char* name) {
    needed_library_name_list.push_back(name);
    ++needed_libraries_count;
  });

  const char* needed_library_names[needed_libraries_count];

  memset(needed_library_names, 0, sizeof(needed_library_names));
  needed_library_name_list.copy_to_array(needed_library_names, needed_libraries_count);

  if (needed_libraries_count > 0 &&
      !find_libraries(&g_default_namespace, si, needed_library_names, needed_libraries_count,
                      nullptr, &g_ld_preloads, ld_preloads_count, RTLD_GLOBAL, nullptr,
                      /* add_as_children */ true)) {
    __libc_fatal("CANNOT LINK EXECUTABLE \"%s\": %s", g_argv[0], linker_get_error_buffer());
  } else if (needed_libraries_count == 0) {
    if (!si->link_image(g_empty_list, soinfo::soinfo_list_t::make_list(si), nullptr)) {
      __libc_fatal("CANNOT LINK EXECUTABLE \"%s\": %s", g_argv[0], linker_get_error_buffer());
    }
    si->increment_ref_count();
  }

  add_vdso(args);

  {
    ProtectedDataGuard guard;

    si->call_pre_init_constructors();

    /* After the prelink_image, the si->load_bias is initialized.
     * For so lib, the map->l_addr will be updated in notify_gdb_of_load.
     * We need to update this value for so exe here. So Unwind_Backtrace
     * for some arch like x86 could work correctly within so exe.
     */
    map->l_addr = si->load_bias;
    si->call_constructors();
  }

#if TIMING
  gettimeofday(&t1, nullptr);
  PRINT("LINKER TIME: %s: %d microseconds", g_argv[0], (int) (
           (((long long)t1.tv_sec * 1000000LL) + (long long)t1.tv_usec) -
           (((long long)t0.tv_sec * 1000000LL) + (long long)t0.tv_usec)));
#endif
#if STATS
  PRINT("RELO STATS: %s: %d abs, %d rel, %d copy, %d symbol", g_argv[0],
         linker_stats.count[kRelocAbsolute],
         linker_stats.count[kRelocRelative],
         linker_stats.count[kRelocCopy],
         linker_stats.count[kRelocSymbol]);
#endif
#if COUNT_PAGES
  {
    unsigned n;
    unsigned i;
    unsigned count = 0;
    for (n = 0; n < 4096; n++) {
      if (bitmask[n]) {
        unsigned x = bitmask[n];
#if defined(__LP64__)
        for (i = 0; i < 32; i++) {
#else
        for (i = 0; i < 8; i++) {
#endif
          if (x & 1) {
            count++;
          }
          x >>= 1;
        }
      }
    }
    PRINT("PAGES MODIFIED: %s: %d (%dKB)", g_argv[0], count, count * 4);
  }
#endif

#if TIMING || STATS || COUNT_PAGES
  fflush(stdout);
#endif

  ElfW(Addr) entry = args.getauxval(AT_ENTRY);
  TRACE("[ Ready to execute \"%s\" @ %p ]", si->get_realpath(), reinterpret_cast<void*>(entry));
  return entry;
}

/* Compute the load-bias of an existing executable. This shall only
 * be used to compute the load bias of an executable or shared library
 * that was loaded by the kernel itself.
 *
 * Input:
 *    elf    -> address of ELF header, assumed to be at the start of the file.
 * Return:
 *    load bias, i.e. add the value of any p_vaddr in the file to get
 *    the corresponding address in memory.
 */
static ElfW(Addr) get_elf_exec_load_bias(const ElfW(Ehdr)* elf) {
  ElfW(Addr) offset = elf->e_phoff;
  const ElfW(Phdr)* phdr_table =
      reinterpret_cast<const ElfW(Phdr)*>(reinterpret_cast<uintptr_t>(elf) + offset);
  const ElfW(Phdr)* phdr_end = phdr_table + elf->e_phnum;

  for (const ElfW(Phdr)* phdr = phdr_table; phdr < phdr_end; phdr++) {
    if (phdr->p_type == PT_LOAD) {
      return reinterpret_cast<ElfW(Addr)>(elf) + phdr->p_offset - phdr->p_vaddr;
    }
  }
  return 0;
}

static void __linker_cannot_link() {
  __libc_fatal("CANNOT LINK EXECUTABLE \"%s\": %s", g_argv[0], linker_get_error_buffer());
}

/*
 * This is the entry point for the linker, called from begin.S. This
 * method is responsible for fixing the linker's own relocations, and
 * then calling __linker_init_post_relocation().
 *
 * Because this method is called before the linker has fixed it's own
 * relocations, any attempt to reference an extern variable, extern
 * function, or other GOT reference will generate a segfault.
 */
extern "C" ElfW(Addr) __linker_init(void* raw_args) {
  KernelArgumentBlock args(raw_args);

  g_argc = args.argc;
  g_argv = args.argv;
  g_envp = args.envp;

  ElfW(Addr) linker_addr = args.getauxval(AT_BASE);
  ElfW(Addr) entry_point = args.getauxval(AT_ENTRY);
  ElfW(Ehdr)* elf_hdr = reinterpret_cast<ElfW(Ehdr)*>(linker_addr);
  ElfW(Phdr)* phdr = reinterpret_cast<ElfW(Phdr)*>(linker_addr + elf_hdr->e_phoff);

  soinfo linker_so(nullptr, nullptr, nullptr, 0, 0);

  // If the linker is not acting as PT_INTERP entry_point is equal to
  // _start. Which means that the linker is running as an executable and
  // already linked by PT_INTERP.
  //
  // This happens when user tries to run 'adb shell /system/bin/linker'
  // see also https://code.google.com/p/android/issues/detail?id=63174
  if (reinterpret_cast<ElfW(Addr)>(&_start) == entry_point) {
    __libc_format_fd(STDOUT_FILENO,
                     "This is %s, the helper program for shared library executables.\n",
                     g_argv[0]);
    exit(0);
  }

  linker_so.base = linker_addr;
  linker_so.size = phdr_table_get_load_size(phdr, elf_hdr->e_phnum);
  linker_so.load_bias = get_elf_exec_load_bias(elf_hdr);
  linker_so.dynamic = nullptr;
  linker_so.phdr = phdr;
  linker_so.phnum = elf_hdr->e_phnum;
  linker_so.set_linker_flag();

  // Prelink the linker so we can access linker globals.
  if (!linker_so.prelink_image()) __linker_cannot_link();

  // This might not be obvious... The reasons why we pass g_empty_list
  // in place of local_group here are (1) we do not really need it, because
  // linker is built with DT_SYMBOLIC and therefore relocates its symbols against
  // itself without having to look into local_group and (2) allocators
  // are not yet initialized, and therefore we cannot use linked_list.push_*
  // functions at this point.
  if (!linker_so.link_image(g_empty_list, g_empty_list, nullptr)) __linker_cannot_link();

#if defined(__i386__)
  // On x86, we can't make system calls before this point.
  // We can't move this up because this needs to assign to a global.
  // Note that until we call __libc_init_main_thread below we have
  // no TLS, so you shouldn't make a system call that can fail, because
  // it will SEGV when it tries to set errno.
  __libc_init_sysinfo(args);
#endif

  // Initialize the main thread (including TLS, so system calls really work).
  __libc_init_main_thread(args);

  // We didn't protect the linker's RELRO pages in link_image because we
  // couldn't make system calls on x86 at that point, but we can now...
  if (!linker_so.protect_relro()) __linker_cannot_link();

  // Initialize the linker's static libc's globals
  __libc_init_globals(args);

  // Initialize the linker's own global variables
  linker_so.call_constructors();

  // Initialize static variables. Note that in order to
  // get correct libdl_info we need to call constructors
  // before get_libdl_info().
  solist = get_libdl_info();
  sonext = get_libdl_info();
  g_default_namespace.add_soinfo(get_libdl_info());

  // We have successfully fixed our own relocations. It's safe to run
  // the main part of the linker now.
  args.abort_message_ptr = &g_abort_message;
  ElfW(Addr) start_address = __linker_init_post_relocation(args, linker_addr);

  INFO("[ Jumping to _start (%p)... ]", reinterpret_cast<void*>(start_address));

  // Return the address that the calling assembly stub should jump to.
  return start_address;
}<|MERGE_RESOLUTION|>--- conflicted
+++ resolved
@@ -3163,11 +3163,7 @@
     return;
   }
 
-<<<<<<< HEAD
-  TRACE("[ Calling %s (size %zd) @ %p for \"%s\" ]", array_name, count, functions, get_realpath());
-=======
   TRACE("[ Calling %s (size %zd) @ %p for '%s' ]", array_name, count, functions, realpath);
->>>>>>> 823e32e3
 
   int begin = reverse ? (count - 1) : 0;
   int end = reverse ? -1 : count;
@@ -3175,27 +3171,10 @@
 
   for (int i = begin; i != end; i += step) {
     TRACE("[ %s[%d] == %p ]", array_name, i, functions[i]);
-<<<<<<< HEAD
-    call_function("function", functions[i]);
-  }
-
-  TRACE("[ Done calling %s for \"%s\" ]", array_name, get_realpath());
-}
-
-void soinfo::call_function(const char* function_name __unused, linker_function_t function) {
-  if (function == nullptr || reinterpret_cast<uintptr_t>(function) == static_cast<uintptr_t>(-1)) {
-    return;
-  }
-
-  TRACE("[ Calling %s @ %p for \"%s\" ]", function_name, function, get_realpath());
-  function();
-  TRACE("[ Done calling %s @ %p for \"%s\" ]", function_name, function, get_realpath());
-=======
     call_function("function", functions[i], realpath);
   }
 
   TRACE("[ Done calling %s for '%s' ]", array_name, realpath);
->>>>>>> 823e32e3
 }
 
 void soinfo::call_pre_init_constructors() {
