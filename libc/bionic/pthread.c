--- conflicted
+++ resolved
@@ -202,12 +202,8 @@
     pthread_exit((void*) result);
 }
 
-<<<<<<< HEAD
 __LIBC_ABI_PRIVATE__
-void _init_thread(pthread_internal_t * thread, pid_t kernel_id, pthread_attr_t * attr, void * stack_base)
-=======
 int _init_thread(pthread_internal_t * thread, pid_t kernel_id, pthread_attr_t * attr, void * stack_base)
->>>>>>> 6cf3c7c5
 {
     int error = 0;
 
@@ -237,31 +233,19 @@
     thread->join_count = 0;
 
     thread->cleanup_stack = NULL;
-<<<<<<< HEAD
-=======
 
     _pthread_internal_add(thread);
     return error;
->>>>>>> 6cf3c7c5
 }
 
 static void *mkstack(size_t size, size_t guard_size)
 {
     pthread_mutex_lock(&mmap_lock);
 
-<<<<<<< HEAD
-    stack = mmap(NULL, size,
-                 PROT_READ | PROT_WRITE,
-                 MAP_PRIVATE | MAP_ANONYMOUS | MAP_NORESERVE,
-                 -1, 0);
-
-    if(stack == MAP_FAILED) {
-=======
     int prot = PROT_READ | PROT_WRITE;
     int flags = MAP_PRIVATE | MAP_ANONYMOUS | MAP_NORESERVE;
-    void* stack = mmap((void*) gStackBase, size, prot, flags, -1, 0);
+    void* stack = mmap(NULL, size, prot, flags, -1, 0);
     if (stack == MAP_FAILED) {
->>>>>>> 6cf3c7c5
         stack = NULL;
         goto done;
     }
@@ -364,14 +348,6 @@
         return clone_errno;
     }
 
-<<<<<<< HEAD
-    _init_thread(thread, tid, (pthread_attr_t*)attr, stack);
-
-    _pthread_internal_add(thread);
-
-    if (!madestack)
-        thread->attr.flags |= PTHREAD_ATTR_FLAG_USER_STACK;
-=======
     int init_errno = _init_thread(thread, tid, (pthread_attr_t*) attr, stack);
     if (init_errno != 0) {
         // Mark the thread detached and let its __thread_entry run to
@@ -382,7 +358,6 @@
         errno = old_errno;
         return init_errno;
     }
->>>>>>> 6cf3c7c5
 
     // Notify any debuggers about the new thread.
     pthread_mutex_lock(&gDebuggerNotificationLock);
