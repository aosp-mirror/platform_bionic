<<<<<<< HEAD
# This function is to be called when the shared library
# is unloaded through dlclose()
_on_dlclose:
    lea __dso_handle, %eax
    call __cxa_finalize
    ret
=======
/*
 * Copyright (C) 2008 The Android Open Source Project
 * All rights reserved.
 *
 * Redistribution and use in source and binary forms, with or without
 * modification, are permitted provided that the following conditions
 * are met:
 *  * Redistributions of source code must retain the above copyright
 *    notice, this list of conditions and the following disclaimer.
 *  * Redistributions in binary form must reproduce the above copyright
 *    notice, this list of conditions and the following disclaimer in
 *    the documentation and/or other materials provided with the
 *    distribution.
 *
 * THIS SOFTWARE IS PROVIDED BY THE COPYRIGHT HOLDERS AND CONTRIBUTORS
 * "AS IS" AND ANY EXPRESS OR IMPLIED WARRANTIES, INCLUDING, BUT NOT
 * LIMITED TO, THE IMPLIED WARRANTIES OF MERCHANTABILITY AND FITNESS
 * FOR A PARTICULAR PURPOSE ARE DISCLAIMED. IN NO EVENT SHALL THE
 * COPYRIGHT OWNER OR CONTRIBUTORS BE LIABLE FOR ANY DIRECT, INDIRECT,
 * INCIDENTAL, SPECIAL, EXEMPLARY, OR CONSEQUENTIAL DAMAGES (INCLUDING,
 * BUT NOT LIMITED TO, PROCUREMENT OF SUBSTITUTE GOODS OR SERVICES; LOSS
 * OF USE, DATA, OR PROFITS; OR BUSINESS INTERRUPTION) HOWEVER CAUSED
 * AND ON ANY THEORY OF LIABILITY, WHETHER IN CONTRACT, STRICT LIABILITY,
 * OR TORT (INCLUDING NEGLIGENCE OR OTHERWISE) ARISING IN ANY WAY OUT
 * OF THE USE OF THIS SOFTWARE, EVEN IF ADVISED OF THE POSSIBILITY OF
 * SUCH DAMAGE.
 */
>>>>>>> b4896660

.section .init_array, "aw"
.align 4
.type __INIT_ARRAY__, @object
.globl __INIT_ARRAY__
__INIT_ARRAY__:
    .long -1

.section .fini_array, "aw"
.align 4
.type __FINI_ARRAY__, @object
.globl __FINI_ARRAY__
__FINI_ARRAY__:
    .long -1
<<<<<<< HEAD
    .long _on_dlclose

#include "__dso_handle.S"
=======
    .long __do_global_dtors_aux

	.section	.eh_frame,"a",@progbits
	.align 4
	.type	__EH_FRAME_BEGIN__, @object
__EH_FRAME_BEGIN__:
	.text
	.p2align 4,,15
	.type	__do_global_dtors_aux, @function
__do_global_dtors_aux:
	pushl	%ebp
	movl	%esp, %ebp
	pushl	%ebx
	call	__x86.get_pc_thunk.bx
	addl	$_GLOBAL_OFFSET_TABLE_, %ebx
	subl	$20, %esp
	cmpb	$0, completed.4454@GOTOFF(%ebx)
	jne	.L5
	movl	__dso_handle@GOTOFF(%ebx), %eax
	movl	%eax, (%esp)
	call	__cxa_finalize@PLT
	movl	__deregister_frame_info_bases@GOT(%ebx), %eax
	testl	%eax, %eax
	je	.L4
	leal	__EH_FRAME_BEGIN__@GOTOFF(%ebx), %eax
	movl	%eax, (%esp)
	call	__deregister_frame_info_bases@PLT
.L4:
	movb	$1, completed.4454@GOTOFF(%ebx)
.L5:
	addl	$20, %esp
	popl	%ebx
	popl	%ebp
	ret
	.text
	.p2align 4,,15
	.type	frame_dummy, @function
frame_dummy:
	pushl	%ebp
	movl	%esp, %ebp
	pushl	%ebx
	call	__x86.get_pc_thunk.bx
	addl	$_GLOBAL_OFFSET_TABLE_, %ebx
	subl	$20, %esp
	movl	__register_frame_info_bases@GOT(%ebx), %eax
	testl	%eax, %eax
	je	.L8
	leal	object.4469@GOTOFF(%ebx), %eax
	movl	%eax, 4(%esp)
	leal	__EH_FRAME_BEGIN__@GOTOFF(%ebx), %eax
	movl	%ebx, 12(%esp)
	movl	$0, 8(%esp)
	movl	%eax, (%esp)
	call	__register_frame_info_bases@PLT
.L8:
	addl	$20, %esp
	popl	%ebx
	popl	%ebp
	ret
	.local	completed.4454
	.comm	completed.4454,1,1
	.local	object.4469
	.comm	object.4469,24,4
	.weak	__register_frame_info_bases
	.weak	__deregister_frame_info_bases

#include "__dso_handle_so.S"
#include "atexit.S"
#include "__stack_chk_fail_local.S"
>>>>>>> b4896660
<|MERGE_RESOLUTION|>--- conflicted
+++ resolved
@@ -1,11 +1,3 @@
-<<<<<<< HEAD
-# This function is to be called when the shared library
-# is unloaded through dlclose()
-_on_dlclose:
-    lea __dso_handle, %eax
-    call __cxa_finalize
-    ret
-=======
 /*
  * Copyright (C) 2008 The Android Open Source Project
  * All rights reserved.
@@ -33,7 +25,6 @@
  * OF THE USE OF THIS SOFTWARE, EVEN IF ADVISED OF THE POSSIBILITY OF
  * SUCH DAMAGE.
  */
->>>>>>> b4896660
 
 .section .init_array, "aw"
 .align 4
@@ -41,6 +32,7 @@
 .globl __INIT_ARRAY__
 __INIT_ARRAY__:
     .long -1
+    .long frame_dummy
 
 .section .fini_array, "aw"
 .align 4
@@ -48,11 +40,6 @@
 .globl __FINI_ARRAY__
 __FINI_ARRAY__:
     .long -1
-<<<<<<< HEAD
-    .long _on_dlclose
-
-#include "__dso_handle.S"
-=======
     .long __do_global_dtors_aux
 
 	.section	.eh_frame,"a",@progbits
@@ -121,5 +108,4 @@
 
 #include "__dso_handle_so.S"
 #include "atexit.S"
-#include "__stack_chk_fail_local.S"
->>>>>>> b4896660
+#include "__stack_chk_fail_local.S"