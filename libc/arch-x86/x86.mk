# 32-bit x86.

#
# Various kinds of LP32 cruft.
#

libc_bionic_src_files_x86 += \
    bionic/mmap.cpp \

libc_common_src_files_x86 += \
    bionic/legacy_32_bit_support.cpp \
    bionic/ndk_cruft.cpp \
    bionic/time64.c \

libc_netbsd_src_files_x86 += \
    upstream-netbsd/common/lib/libc/hash/sha1/sha1.c \

libc_openbsd_src_files_x86 += \
    upstream-openbsd/lib/libc/stdio/putw.c \

#
# Default implementations of functions that are commonly optimized.
#

libc_common_src_files_x86 += \
    bionic/__memcpy_chk.cpp \
    bionic/__memset_chk.cpp \
    bionic/__strcpy_chk.cpp \
    bionic/__strcat_chk.cpp \

libc_freebsd_src_files_x86 += \
    upstream-freebsd/lib/libc/string/wmemmove.c \

#
# Inherently architecture-specific functions.
#

libc_bionic_src_files_x86 += \
    arch-x86/bionic/__bionic_clone.S \
    arch-x86/bionic/_exit_with_stack_teardown.S \
<<<<<<< HEAD
    arch-x86/bionic/__restore_rt.S \
    arch-x86/bionic/__restore.S \
=======
    arch-x86/bionic/libgcc_compat.c \
>>>>>>> d11eac34
    arch-x86/bionic/_setjmp.S \
    arch-x86/bionic/setjmp.S \
    arch-x86/bionic/__set_tls.c \
    arch-x86/bionic/sigsetjmp.S \
    arch-x86/bionic/syscall.S \
    arch-x86/bionic/vfork.S \

## ARCH variant specific source files
arch_variant_mk := $(LOCAL_PATH)/arch-x86/$(TARGET_ARCH_VARIANT)/$(TARGET_ARCH_VARIANT).mk
ifeq ($(wildcard $(arch_variant_mk)),)
    arch_variant_mk := $(LOCAL_PATH)/arch-x86/generic/generic.mk
endif
include $(arch_variant_mk)
libc_common_additional_dependencies += $(arch_variant_mk)

arch_variant_mk :=

libc_crt_target_cflags_x86 := \
    -m32 \
    -I$(LOCAL_PATH)/arch-x86/include

libc_crt_target_ldflags_x86 := -melf_i386

libc_crt_target_crtbegin_file_x86 := \
     $(LOCAL_PATH)/arch-common/bionic/crtbegin.c

libc_crt_target_crtbegin_so_file_x86 := \
    $(LOCAL_PATH)/arch-common/bionic/crtbegin_so.c

libc_crt_target_so_cflags_x86 := \
    -fPIC<|MERGE_RESOLUTION|>--- conflicted
+++ resolved
@@ -38,12 +38,9 @@
 libc_bionic_src_files_x86 += \
     arch-x86/bionic/__bionic_clone.S \
     arch-x86/bionic/_exit_with_stack_teardown.S \
-<<<<<<< HEAD
+    arch-x86/bionic/libgcc_compat.c \
     arch-x86/bionic/__restore_rt.S \
     arch-x86/bionic/__restore.S \
-=======
-    arch-x86/bionic/libgcc_compat.c \
->>>>>>> d11eac34
     arch-x86/bionic/_setjmp.S \
     arch-x86/bionic/setjmp.S \
     arch-x86/bionic/__set_tls.c \
