/*
 * Copyright (C) 2008 The Android Open Source Project
 * All rights reserved.
 *
 * Redistribution and use in source and binary forms, with or without
 * modification, are permitted provided that the following conditions
 * are met:
 *  * Redistributions of source code must retain the above copyright
 *    notice, this list of conditions and the following disclaimer.
 *  * Redistributions in binary form must reproduce the above copyright
 *    notice, this list of conditions and the following disclaimer in
 *    the documentation and/or other materials provided with the
 *    distribution.
 *
 * THIS SOFTWARE IS PROVIDED BY THE COPYRIGHT HOLDERS AND CONTRIBUTORS
 * "AS IS" AND ANY EXPRESS OR IMPLIED WARRANTIES, INCLUDING, BUT NOT
 * LIMITED TO, THE IMPLIED WARRANTIES OF MERCHANTABILITY AND FITNESS
 * FOR A PARTICULAR PURPOSE ARE DISCLAIMED. IN NO EVENT SHALL THE
 * COPYRIGHT OWNER OR CONTRIBUTORS BE LIABLE FOR ANY DIRECT, INDIRECT,
 * INCIDENTAL, SPECIAL, EXEMPLARY, OR CONSEQUENTIAL DAMAGES (INCLUDING,
 * BUT NOT LIMITED TO, PROCUREMENT OF SUBSTITUTE GOODS OR SERVICES; LOSS
 * OF USE, DATA, OR PROFITS; OR BUSINESS INTERRUPTION) HOWEVER CAUSED
 * AND ON ANY THEORY OF LIABILITY, WHETHER IN CONTRACT, STRICT LIABILITY,
 * OR TORT (INCLUDING NEGLIGENCE OR OTHERWISE) ARISING IN ANY WAY OUT
 * OF THE USE OF THIS SOFTWARE, EVEN IF ADVISED OF THE POSSIBILITY OF
 * SUCH DAMAGE.
 */

/* Assumes neon instructions and a cache line size of 32 bytes. */

#include <machine/asm.h>

/*
 * This code assumes it is running on a processor that supports all arm v7
 * instructions, that supports neon instructions, and that has a 32 byte
 * cache line.
 */

        .text
        .syntax unified
        .fpu    neon
        .thumb
        .thumb_func

<<<<<<< HEAD
#define CACHE_LINE_SIZE     32
=======
ENTRY(__memcpy_chk)
        .cfi_startproc
        cmp         r2, r3
        bgt         __memcpy_chk_fail

        // Fall through to memcpy...
        .cfi_endproc
END(__memcpy_chk)
>>>>>>> cf052994

ENTRY(memcpy)
        .cfi_startproc
        pld     [r1, #64]
        stmfd   sp!, {r0, lr}
        .cfi_def_cfa_offset 8
        .cfi_rel_offset r0, 0
        .cfi_rel_offset lr, 4

        #include "memcpy_base.S"
        .cfi_endproc
END(memcpy)

<<<<<<< HEAD
        ldmfd       sp!, {r0, lr}
        bx          lr
END(memcpy)
=======
        .cfi_startproc
__memcpy_chk_fail:
        // Preserve lr for backtrace.
        push    {lr}
        .cfi_def_cfa_offset 4
        .cfi_rel_offset lr, 0

        ldr     r0, error_message
        ldr     r1, error_code
1:
        add     r0, pc
        bl      __fortify_chk_fail
error_code:
        .word   BIONIC_EVENT_MEMCPY_BUFFER_OVERFLOW
error_message:
        .word   error_string-(1b+4)
        .cfi_endproc

        .data
error_string:
        .string     "memcpy buffer overflow"
>>>>>>> cf052994
<|MERGE_RESOLUTION|>--- conflicted
+++ resolved
@@ -29,6 +29,7 @@
 /* Assumes neon instructions and a cache line size of 32 bytes. */
 
 #include <machine/asm.h>
+#include "libc_events.h"
 
 /*
  * This code assumes it is running on a processor that supports all arm v7
@@ -42,9 +43,6 @@
         .thumb
         .thumb_func
 
-<<<<<<< HEAD
-#define CACHE_LINE_SIZE     32
-=======
 ENTRY(__memcpy_chk)
         .cfi_startproc
         cmp         r2, r3
@@ -53,7 +51,6 @@
         // Fall through to memcpy...
         .cfi_endproc
 END(__memcpy_chk)
->>>>>>> cf052994
 
 ENTRY(memcpy)
         .cfi_startproc
@@ -67,11 +64,6 @@
         .cfi_endproc
 END(memcpy)
 
-<<<<<<< HEAD
-        ldmfd       sp!, {r0, lr}
-        bx          lr
-END(memcpy)
-=======
         .cfi_startproc
 __memcpy_chk_fail:
         // Preserve lr for backtrace.
@@ -92,5 +84,4 @@
 
         .data
 error_string:
-        .string     "memcpy buffer overflow"
->>>>>>> cf052994
+        .string     "memcpy buffer overflow"