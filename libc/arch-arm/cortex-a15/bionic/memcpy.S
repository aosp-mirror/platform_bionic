--- conflicted
+++ resolved
@@ -56,14 +56,12 @@
 // Prototype: void *memcpy (void *dst, const void *src, size_t count).
 
 #include <machine/asm.h>
+#include "libc_events.h"
 
         .text
         .syntax unified
         .fpu    neon
 
-<<<<<<< HEAD
-#define CACHE_LINE_SIZE 64
-=======
 ENTRY(__memcpy_chk)
         .cfi_startproc
         cmp     r2, r3
@@ -72,7 +70,6 @@
         // Fall through to memcpy...
         .cfi_endproc
 END(__memcpy_chk)
->>>>>>> cf052994
 
 ENTRY(memcpy)
         .cfi_startproc
@@ -82,246 +79,6 @@
         .cfi_rel_offset r0, 0
         .cfi_rel_offset lr, 4
 
-<<<<<<< HEAD
-        cmp     r2, #16
-        blo     copy_less_than_16_unknown_align
-
-        cmp     r2, #832
-        bge     check_alignment
-
-copy_unknown_alignment:
-        // Unknown alignment of src and dst.
-        // Assumes that the first few bytes have already been prefetched.
-
-        // Align destination to 128 bits. The mainloop store instructions
-        // require this alignment or they will throw an exception.
-        rsb         r3, r0, #0
-        ands        r3, r3, #0xF
-        beq         2f
-
-        // Copy up to 15 bytes (count in r3).
-        sub         r2, r2, r3
-        movs        ip, r3, lsl #31
-
-        itt         mi
-        ldrbmi      lr, [r1], #1
-        strbmi      lr, [r0], #1
-        itttt       cs
-        ldrbcs      ip, [r1], #1
-        ldrbcs      lr, [r1], #1
-        strbcs      ip, [r0], #1
-        strbcs      lr, [r0], #1
-
-        movs        ip, r3, lsl #29
-        bge         1f
-        // Copies 4 bytes, dst 32 bits aligned before, at least 64 bits after.
-        vld4.8      {d0[0], d1[0], d2[0], d3[0]}, [r1]!
-        vst4.8      {d0[0], d1[0], d2[0], d3[0]}, [r0, :32]!
-1:      bcc         2f
-        // Copies 8 bytes, dst 64 bits aligned before, at least 128 bits after.
-        vld1.8      {d0}, [r1]!
-        vst1.8      {d0}, [r0, :64]!
-
-2:      // Make sure we have at least 64 bytes to copy.
-        subs        r2, r2, #64
-        blo         2f
-
-1:      // The main loop copies 64 bytes at a time.
-        vld1.8      {d0  - d3},   [r1]!
-        vld1.8      {d4  - d7},   [r1]!
-        pld         [r1, #(CACHE_LINE_SIZE*4)]
-        subs        r2, r2, #64
-        vst1.8      {d0  - d3},   [r0, :128]!
-        vst1.8      {d4  - d7},   [r0, :128]!
-        bhs         1b
-
-2:      // Fix-up the remaining count and make sure we have >= 32 bytes left.
-        adds        r2, r2, #32
-        blo         3f
-
-        // 32 bytes. These cache lines were already preloaded.
-        vld1.8      {d0 - d3},  [r1]!
-        sub         r2, r2, #32
-        vst1.8      {d0 - d3},  [r0, :128]!
-3:      // Less than 32 left.
-        add         r2, r2, #32
-        tst         r2, #0x10
-        beq         copy_less_than_16_unknown_align
-        // Copies 16 bytes, destination 128 bits aligned.
-        vld1.8      {d0, d1}, [r1]!
-        vst1.8      {d0, d1}, [r0, :128]!
-
-copy_less_than_16_unknown_align:
-        // Copy up to 15 bytes (count in r2).
-        movs        ip, r2, lsl #29
-        bcc         1f
-        vld1.8      {d0}, [r1]!
-        vst1.8      {d0}, [r0]!
-1:      bge         2f
-        vld4.8      {d0[0], d1[0], d2[0], d3[0]}, [r1]!
-        vst4.8      {d0[0], d1[0], d2[0], d3[0]}, [r0]!
-
-2:      // Copy 0 to 4 bytes.
-        lsls        r2, r2, #31
-        itt         ne
-        ldrbne      lr, [r1], #1
-        strbne      lr, [r0], #1
-        itttt       cs
-        ldrbcs      ip, [r1], #1
-        ldrbcs      lr, [r1]
-        strbcs      ip, [r0], #1
-        strbcs      lr, [r0]
-
-        pop         {r0, pc}
-
-check_alignment:
-        // If src and dst cannot both be aligned to a word boundary,
-        // use the unaligned copy version.
-        eor     r3, r0, r1
-        ands    r3, r3, #0x3
-        bne     copy_unknown_alignment
-
-        // To try and improve performance, stack layout changed,
-        // i.e., not keeping the stack looking like users expect
-        // (highest numbered register at highest address).
-        // TODO: Add debug frame directives.
-        // We don't need exception unwind directives, because the code below
-        // does not throw any exceptions and does not call any other functions.
-        // Generally, newlib functions like this lack debug information for
-        // assembler source.
-        .save   {r4, r5}
-        strd    r4, r5, [sp, #-8]!
-        .save   {r6, r7}
-        strd    r6, r7, [sp, #-8]!
-        .save   {r8, r9}
-        strd    r8, r9, [sp, #-8]!
-
-        // Optimized for already aligned dst code.
-        ands    ip, r0, #3
-        bne     dst_not_word_aligned
-
-word_aligned:
-        // Align the destination buffer to 8 bytes, to make sure double
-        // loads and stores don't cross a cache line boundary,
-        // as they are then more expensive even if the data is in the cache
-        // (require two load/store issue cycles instead of one).
-        // If only one of the buffers is not 8 bytes aligned,
-        // then it's more important to align dst than src,
-        // because there is more penalty for stores
-        // than loads that cross a cacheline boundary.
-        // This check and realignment are only done if there is >= 832
-        // bytes to copy.
-
-        // Dst is word aligned, but check if it is already double word aligned.
-        ands    r3, r0, #4
-        beq     1f
-        ldr     r3, [r1], #4
-        str     r3, [r0], #4
-        sub     r2, #4
-
-1:      // Can only get here if > 64 bytes to copy, so don't do check r2.
-        sub     r2, #64
-
-2:      // Every loop iteration copies 64 bytes.
-        .irp    offset, #0, #8, #16, #24, #32
-        ldrd    r4, r5, [r1, \offset]
-        strd    r4, r5, [r0, \offset]
-        .endr
-
-        ldrd    r4, r5, [r1, #40]
-        ldrd    r6, r7, [r1, #48]
-        ldrd    r8, r9, [r1, #56]
-
-        // Keep the pld as far from the next load as possible.
-        // The amount to prefetch was determined experimentally using
-        // large sizes, and verifying the prefetch size does not affect
-        // the smaller copies too much.
-        // WARNING: If the ldrd and strd instructions get too far away
-        //          from each other, performance suffers. Three loads
-        //          in a row is the best tradeoff.
-        pld     [r1, #(CACHE_LINE_SIZE*16)]
-        strd    r4, r5, [r0, #40]
-        strd    r6, r7, [r0, #48]
-        strd    r8, r9, [r0, #56]
-
-        add     r0, r0, #64
-        add     r1, r1, #64
-        subs    r2, r2, #64
-        bge     2b
-
-        // Fix-up the remaining count and make sure we have >= 32 bytes left.
-        adds    r2, r2, #32
-        blo     4f
-
-        // Copy 32 bytes. These cache lines were already preloaded.
-        .irp    offset, #0, #8, #16, #24
-        ldrd    r4, r5, [r1, \offset]
-        strd    r4, r5, [r0, \offset]
-        .endr
-        add     r1, r1, #32
-        add     r0, r0, #32
-        sub     r2, r2, #32
-4:      // Less than 32 left.
-        add     r2, r2, #32
-        tst     r2, #0x10
-        beq     5f
-        // Copy 16 bytes.
-        .irp    offset, #0, #8
-        ldrd    r4, r5, [r1, \offset]
-        strd    r4, r5, [r0, \offset]
-        .endr
-        add     r1, r1, #16
-        add     r0, r0, #16
-
-5:      // Copy up to 15 bytes (count in r2).
-        movs    ip, r2, lsl #29
-        bcc     1f
-        // Copy 8 bytes.
-        ldrd    r4, r5, [r1], #8
-        strd    r4, r5, [r0], #8
-1:      bge         2f
-        // Copy 4 bytes.
-        ldr     r4, [r1], #4
-        str     r4, [r0], #4
-2:      // Copy 0 to 4 bytes.
-        lsls    r2, r2, #31
-        itt     ne
-        ldrbne  lr, [r1], #1
-        strbne  lr, [r0], #1
-        itttt   cs
-        ldrbcs  ip, [r1], #1
-        ldrbcs  lr, [r1]
-        strbcs  ip, [r0], #1
-        strbcs  lr, [r0]
-
-        // Restore registers: optimized pop {r0, pc}
-        ldrd    r8, r9, [sp], #8
-        ldrd    r6, r7, [sp], #8
-        ldrd    r4, r5, [sp], #8
-        pop     {r0, pc}
-
-dst_not_word_aligned:
-        // Align dst to word.
-        rsb     ip, ip, #4
-        cmp     ip, #2
-
-        itt     gt
-        ldrbgt  lr, [r1], #1
-        strbgt  lr, [r0], #1
-
-        itt     ge
-        ldrbge  lr, [r1], #1
-        strbge  lr, [r0], #1
-
-        ldrb    lr, [r1], #1
-        strb    lr, [r0], #1
-
-        sub     r2, r2, ip
-
-        // Src is guaranteed to be at least word aligned by this point.
-        b       word_aligned
-END(memcpy)
-=======
         #include "memcpy_base.S"
         .cfi_endproc
 END(memcpy)
@@ -346,5 +103,4 @@
 
         .data
 error_string:
-        .string "memcpy buffer overflow"
->>>>>>> cf052994
+        .string "memcpy buffer overflow"