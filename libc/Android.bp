// Define the common source files for all the libc instances
// =========================================================
libc_common_src_files = [
    "async_safe/async_safe_log.cpp",
    "bionic/ether_aton.c",
    "bionic/ether_ntoa.c",
    "bionic/fts.c",
    "bionic/initgroups.c",
    "bionic/isatty.c",
    "bionic/pututline.c",
    "bionic/sched_cpualloc.c",
    "bionic/sched_cpucount.c",
    "stdio/fmemopen.cpp",
    "stdio/parsefloat.c",
    "stdio/refill.c",
    "stdio/stdio.cpp",
    "stdio/stdio_ext.cpp",
    "stdio/vfscanf.cpp",
    "stdio/vfwscanf.c",
    "stdlib/exit.c",
]

// off64_t/time64_t support on LP32.
// ========================================================
libc_common_src_files_32 = [
    "bionic/legacy_32_bit_support.cpp",
    "bionic/time64.c",
]

libc_common_flags = [
    "-D_LIBC=1",
    "-D__BIONIC_LP32_USE_STAT64",
    "-Wall",
    "-Wextra",
    "-Wunused",
    "-Wno-char-subscripts",
    "-Wno-deprecated-declarations",
    "-Wno-gcc-compat",
    "-Wframe-larger-than=2048",

    // Try to catch typical 32-bit assumptions that break with 64-bit pointers.
    "-Werror=pointer-to-int-cast",
    "-Werror=int-to-pointer-cast",
    "-Werror=type-limits",
    "-Werror",

    // Clang's exit-time destructor registration hides __dso_handle, but
    // __dso_handle needs to have default visibility on ARM32. See b/73485611.
    "-Wexit-time-destructors",

    // GWP-ASan requires platform TLS.
    "-fno-emulated-tls",
]

// Define some common cflags
// ========================================================
cc_defaults {
    name: "libc_defaults",
    defaults: ["linux_bionic_supported"],
    cflags: libc_common_flags,
    asflags: libc_common_flags,
    conlyflags: ["-std=gnu99"],
    cppflags: [],
    include_dirs: [
        "bionic/libc/async_safe/include",
    ],

    header_libs: ["gwp_asan_headers"],

    stl: "none",
    system_shared_libs: [],
    sanitize: {
        address: false,
        integer_overflow: false,
        // TODO(b/132640749): Fix broken fuzzer support.
        fuzzer: false,
    },
    native_coverage: false,
    ramdisk_available: true,
    recovery_available: true,
    native_bridge_supported: true,

    // lld complains about duplicate symbols in libcrt and libgcc. Suppress the
    // warning since this is intended right now.
    ldflags: ["-Wl,-z,muldefs"],

    product_variables: {
        experimental_mte: {
            cflags: ["-DANDROID_EXPERIMENTAL_MTE"],
        },
    },
}

libc_scudo_product_variables = {
    malloc_not_svelte: {
        cflags: ["-DUSE_SCUDO"],
        whole_static_libs: ["libscudo"],
        exclude_static_libs: [
            "libjemalloc5",
            "libc_jemalloc_wrapper",
        ],
    },
}

// Defaults for native allocator libs/includes to make it
// easier to change.
// To disable scudo for the non-svelte config remove the line:
//     product_variables: libc_scudo_product_variables,
// in the cc_defaults below.
// ========================================================
cc_defaults {
    name: "libc_native_allocator_defaults",

    whole_static_libs: [
        "libjemalloc5",
        "libc_jemalloc_wrapper",
    ],
    header_libs: ["gwp_asan_headers"],
    product_variables: libc_scudo_product_variables,
}

// Functions not implemented by jemalloc directly, or that need to
// be modified for Android.
cc_library_static {
    name: "libc_jemalloc_wrapper",
    defaults: ["libc_defaults"],
    srcs: ["bionic/jemalloc_wrapper.cpp"],
    cflags: ["-fvisibility=hidden"],

    // Used to pull in the jemalloc include directory so that if the
    // library is removed, the include directory is also removed.
    static_libs: ["libjemalloc5"],
}

// ========================================================
// libc_bootstrap.a - -fno-stack-protector and -ffreestanding
// ========================================================
//
// Code that implements the stack protector (or that runs before TLS has been set up) needs to be
// compiled with -fno-stack-protector, since it accesses the stack canary TLS slot. In the linker,
// some of this code runs before ifunc resolvers have made string.h functions work, so compile with
// -ffreestanding.

cc_library_static {

    srcs: [
        "bionic/__libc_init_main_thread.cpp",
        "bionic/__stack_chk_fail.cpp",
        "bionic/bionic_call_ifunc_resolver.cpp",
        "bionic/getauxval.cpp",
    ],
    arch: {
        arm64: {
            srcs: ["arch-arm64/bionic/__set_tls.c"],
        },
        x86: {
            srcs: [
                "arch-x86/bionic/__libc_init_sysinfo.cpp",
                "arch-x86/bionic/__set_tls.cpp",
            ],
        },
        x86_64: {
            srcs: ["arch-x86_64/bionic/__set_tls.c"],
        },
    },

    defaults: ["libc_defaults"],
    cflags: ["-fno-stack-protector", "-ffreestanding"],
    name: "libc_bootstrap",
}

// libc_init_static.cpp and libc_init_dynamic.cpp need to be built without stack protector.
// libc_init_static.cpp sets up TLS for static executables, and libc_init_dynamic.cpp initializes
// the stack protector global variable.

cc_library_static {
    name: "libc_init_static",
    defaults: ["libc_defaults"],
    srcs: ["bionic/libc_init_static.cpp"],
    cflags: [
        "-fno-stack-protector",

        // Compile libc_init_static.cpp with -ffreestanding, because some of its code is called
        // from the linker before ifunc resolvers have made string.h functions available.
        "-ffreestanding",
    ],
}

cc_library_static {
    name: "libc_init_dynamic",
    defaults: ["libc_defaults"],
    srcs: ["bionic/libc_init_dynamic.cpp"],
    cflags: ["-fno-stack-protector"],
}

// ========================================================
// libc_tzcode.a - upstream 'tzcode' code
// ========================================================

cc_library_static {

    defaults: ["libc_defaults"],
    srcs: [
        "tzcode/**/*.c",
        "tzcode/bionic.cpp",
        "upstream-openbsd/lib/libc/time/wcsftime.c", // tzcode doesn't include wcsftime, so we use the OpenBSD one.
    ],

    cflags: [
        "-Wno-unused-parameter",
        // Don't use ridiculous amounts of stack.
        "-DALL_STATE",
        // Include tzsetwall, timelocal, timegm, time2posix, and posix2time.
        "-DSTD_INSPIRED",
        // Obviously, we want to be thread-safe.
        "-DTHREAD_SAFE",
        // The name of the tm_gmtoff field in our struct tm.
        "-DTM_GMTOFF=tm_gmtoff",
        // Where we store our tzdata.
        "-DTZDIR=\"/system/usr/share/zoneinfo\"",
        // Include `tzname`, `timezone`, and `daylight` globals.
        "-DHAVE_POSIX_DECLS=0",
        "-DUSG_COMPAT=1",
        // Use the empty string (instead of "   ") as the timezone abbreviation
        // fallback.
        "-DWILDABBR=\"\"",
        "-DNO_RUN_TIME_WARNINGS_ABOUT_YEAR_2000_PROBLEMS_THANK_YOU",
        "-Dlint",
    ],

    local_include_dirs: ["tzcode/"],
    name: "libc_tzcode",
}

// ========================================================
// libc_dns.a - modified NetBSD DNS code
// ========================================================

cc_library_static {

    defaults: ["libc_defaults"],
    srcs: [
        "dns/**/*.c",

        "upstream-netbsd/lib/libc/isc/ev_streams.c",
        "upstream-netbsd/lib/libc/isc/ev_timers.c",
    ],

    cflags: [
        "-DANDROID_CHANGES",
        "-DINET6",
        "-Wno-unused-parameter",
        "-include netbsd-compat.h",
        "-Wframe-larger-than=66000",
    ],

    local_include_dirs: [
        "dns/include",
        "private",
        "upstream-netbsd/lib/libc/include",
        "upstream-netbsd/android/include",
    ],

    name: "libc_dns",
}

// ========================================================
// libc_freebsd.a - upstream FreeBSD C library code
// ========================================================
//
// These files are built with the freebsd-compat.h header file
// automatically included.

cc_library_static {
    defaults: ["libc_defaults"],
    srcs: [
        "upstream-freebsd/lib/libc/gen/ldexp.c",
        "upstream-freebsd/lib/libc/stdlib/getopt_long.c",
        "upstream-freebsd/lib/libc/stdlib/hcreate.c",
        "upstream-freebsd/lib/libc/stdlib/hcreate_r.c",
        "upstream-freebsd/lib/libc/stdlib/hdestroy_r.c",
        "upstream-freebsd/lib/libc/stdlib/hsearch_r.c",
        "upstream-freebsd/lib/libc/stdlib/qsort.c",
        "upstream-freebsd/lib/libc/stdlib/quick_exit.c",
        "upstream-freebsd/lib/libc/string/wcpcpy.c",
        "upstream-freebsd/lib/libc/string/wcpncpy.c",
        "upstream-freebsd/lib/libc/string/wcscasecmp.c",
        "upstream-freebsd/lib/libc/string/wcscat.c",
        "upstream-freebsd/lib/libc/string/wcschr.c",
        "upstream-freebsd/lib/libc/string/wcscmp.c",
        "upstream-freebsd/lib/libc/string/wcscpy.c",
        "upstream-freebsd/lib/libc/string/wcscspn.c",
        "upstream-freebsd/lib/libc/string/wcsdup.c",
        "upstream-freebsd/lib/libc/string/wcslcat.c",
        "upstream-freebsd/lib/libc/string/wcslen.c",
        "upstream-freebsd/lib/libc/string/wcsncasecmp.c",
        "upstream-freebsd/lib/libc/string/wcsncat.c",
        "upstream-freebsd/lib/libc/string/wcsncmp.c",
        "upstream-freebsd/lib/libc/string/wcsncpy.c",
        "upstream-freebsd/lib/libc/string/wcsnlen.c",
        "upstream-freebsd/lib/libc/string/wcspbrk.c",
        "upstream-freebsd/lib/libc/string/wcsrchr.c",
        "upstream-freebsd/lib/libc/string/wcsspn.c",
        "upstream-freebsd/lib/libc/string/wcsstr.c",
        "upstream-freebsd/lib/libc/string/wcstok.c",
        "upstream-freebsd/lib/libc/string/wmemchr.c",
        "upstream-freebsd/lib/libc/string/wmemcmp.c",
        "upstream-freebsd/lib/libc/string/wmemcpy.c",
        "upstream-freebsd/lib/libc/string/wmemmove.c",
        "upstream-freebsd/lib/libc/string/wmemset.c",
    ],
    arch: {
        arm64: {
            exclude_srcs: [
                "upstream-freebsd/lib/libc/string/wmemmove.c",
            ],
        },
        x86: {
            exclude_srcs: [
                "upstream-freebsd/lib/libc/string/wcschr.c",
                "upstream-freebsd/lib/libc/string/wcscmp.c",
                "upstream-freebsd/lib/libc/string/wcslen.c",
                "upstream-freebsd/lib/libc/string/wcsrchr.c",
                "upstream-freebsd/lib/libc/string/wmemcmp.c",
                "upstream-freebsd/lib/libc/string/wcscat.c",
                "upstream-freebsd/lib/libc/string/wcscpy.c",
                "upstream-freebsd/lib/libc/string/wmemcmp.c",
                "upstream-freebsd/lib/libc/string/wmemset.c",
            ],
        },
    },

    cflags: [
        "-Wno-sign-compare",
        "-Wno-unused-parameter",
        "-include freebsd-compat.h",
    ],

    local_include_dirs: [
        "upstream-freebsd/android/include",
    ],

    name: "libc_freebsd",
}

cc_library_static {
    defaults: ["libc_defaults"],
    srcs: [
        "upstream-freebsd/lib/libc/gen/glob.c",
    ],

    cflags: [
        "-Wno-sign-compare",
        "-include freebsd-compat.h",
        "-Wframe-larger-than=66000",
    ],

    local_include_dirs: [
        "upstream-freebsd/android/include",
    ],

    name: "libc_freebsd_large_stack",
}

// ========================================================
// libc_netbsd.a - upstream NetBSD C library code
// ========================================================
//
// These files are built with the netbsd-compat.h header file
// automatically included.

cc_library_static {

    defaults: ["libc_defaults"],
    srcs: [
        "upstream-netbsd/common/lib/libc/stdlib/random.c",
        "upstream-netbsd/lib/libc/gen/nice.c",
        "upstream-netbsd/lib/libc/gen/psignal.c",
        "upstream-netbsd/lib/libc/gen/utime.c",
        "upstream-netbsd/lib/libc/gen/utmp.c",
        "upstream-netbsd/lib/libc/inet/nsap_addr.c",
        "upstream-netbsd/lib/libc/regex/regcomp.c",
        "upstream-netbsd/lib/libc/regex/regerror.c",
        "upstream-netbsd/lib/libc/regex/regexec.c",
        "upstream-netbsd/lib/libc/regex/regfree.c",
        "upstream-netbsd/lib/libc/stdlib/bsearch.c",
        "upstream-netbsd/lib/libc/stdlib/drand48.c",
        "upstream-netbsd/lib/libc/stdlib/erand48.c",
        "upstream-netbsd/lib/libc/stdlib/jrand48.c",
        "upstream-netbsd/lib/libc/stdlib/lcong48.c",
        "upstream-netbsd/lib/libc/stdlib/lrand48.c",
        "upstream-netbsd/lib/libc/stdlib/mrand48.c",
        "upstream-netbsd/lib/libc/stdlib/nrand48.c",
        "upstream-netbsd/lib/libc/stdlib/_rand48.c",
        "upstream-netbsd/lib/libc/stdlib/rand_r.c",
        "upstream-netbsd/lib/libc/stdlib/reallocarr.c",
        "upstream-netbsd/lib/libc/stdlib/seed48.c",
        "upstream-netbsd/lib/libc/stdlib/srand48.c",
    ],
    multilib: {
        lib32: {
            // LP32 cruft
            srcs: ["upstream-netbsd/common/lib/libc/hash/sha1/sha1.c"],
        },
    },
    cflags: [
        "-Wno-sign-compare",
        "-Wno-unused-parameter",
        "-DPOSIX_MISTAKE",
        "-include netbsd-compat.h",
    ],

    local_include_dirs: [
        "upstream-netbsd/android/include",
        "upstream-netbsd/lib/libc/include",
    ],

    name: "libc_netbsd",
}

// ========================================================
// libc_openbsd_ndk.a - upstream OpenBSD C library code
// that can be safely included in the libc_ndk.a (doesn't
// contain any troublesome global data or constructors).
// ========================================================
//
// These files are built with the openbsd-compat.h header file
// automatically included.

cc_library_static {
    name: "libc_openbsd_ndk",
    defaults: ["libc_defaults"],
    srcs: [
        "upstream-openbsd/lib/libc/gen/alarm.c",
        "upstream-openbsd/lib/libc/gen/ctype_.c",
        "upstream-openbsd/lib/libc/gen/daemon.c",
        "upstream-openbsd/lib/libc/gen/err.c",
        "upstream-openbsd/lib/libc/gen/errx.c",
        "upstream-openbsd/lib/libc/gen/fnmatch.c",
        "upstream-openbsd/lib/libc/gen/ftok.c",
        "upstream-openbsd/lib/libc/gen/getprogname.c",
        "upstream-openbsd/lib/libc/gen/setprogname.c",
        "upstream-openbsd/lib/libc/gen/verr.c",
        "upstream-openbsd/lib/libc/gen/verrx.c",
        "upstream-openbsd/lib/libc/gen/vwarn.c",
        "upstream-openbsd/lib/libc/gen/vwarnx.c",
        "upstream-openbsd/lib/libc/gen/warn.c",
        "upstream-openbsd/lib/libc/gen/warnx.c",
        "upstream-openbsd/lib/libc/locale/btowc.c",
        "upstream-openbsd/lib/libc/locale/mbrlen.c",
        "upstream-openbsd/lib/libc/locale/mbstowcs.c",
        "upstream-openbsd/lib/libc/locale/mbtowc.c",
        "upstream-openbsd/lib/libc/locale/wcscoll.c",
        "upstream-openbsd/lib/libc/locale/wcstoimax.c",
        "upstream-openbsd/lib/libc/locale/wcstol.c",
        "upstream-openbsd/lib/libc/locale/wcstoll.c",
        "upstream-openbsd/lib/libc/locale/wcstombs.c",
        "upstream-openbsd/lib/libc/locale/wcstoul.c",
        "upstream-openbsd/lib/libc/locale/wcstoull.c",
        "upstream-openbsd/lib/libc/locale/wcstoumax.c",
        "upstream-openbsd/lib/libc/locale/wcsxfrm.c",
        "upstream-openbsd/lib/libc/locale/wctob.c",
        "upstream-openbsd/lib/libc/locale/wctomb.c",
        "upstream-openbsd/lib/libc/net/base64.c",
        "upstream-openbsd/lib/libc/net/htonl.c",
        "upstream-openbsd/lib/libc/net/htons.c",
        "upstream-openbsd/lib/libc/net/inet_lnaof.c",
        "upstream-openbsd/lib/libc/net/inet_makeaddr.c",
        "upstream-openbsd/lib/libc/net/inet_netof.c",
        "upstream-openbsd/lib/libc/net/inet_ntoa.c",
        "upstream-openbsd/lib/libc/net/inet_ntop.c",
        "upstream-openbsd/lib/libc/net/inet_pton.c",
        "upstream-openbsd/lib/libc/net/ntohl.c",
        "upstream-openbsd/lib/libc/net/ntohs.c",
        "upstream-openbsd/lib/libc/net/res_random.c",
        "upstream-openbsd/lib/libc/stdio/fgetln.c",
        "upstream-openbsd/lib/libc/stdio/fgetwc.c",
        "upstream-openbsd/lib/libc/stdio/fgetws.c",
        "upstream-openbsd/lib/libc/stdio/flags.c",
        "upstream-openbsd/lib/libc/stdio/fpurge.c",
        "upstream-openbsd/lib/libc/stdio/fputwc.c",
        "upstream-openbsd/lib/libc/stdio/fputws.c",
        "upstream-openbsd/lib/libc/stdio/fvwrite.c",
        "upstream-openbsd/lib/libc/stdio/fwide.c",
        "upstream-openbsd/lib/libc/stdio/getdelim.c",
        "upstream-openbsd/lib/libc/stdio/gets.c",
        "upstream-openbsd/lib/libc/stdio/makebuf.c",
        "upstream-openbsd/lib/libc/stdio/mktemp.c",
        "upstream-openbsd/lib/libc/stdio/open_memstream.c",
        "upstream-openbsd/lib/libc/stdio/open_wmemstream.c",
        "upstream-openbsd/lib/libc/stdio/rget.c",
        "upstream-openbsd/lib/libc/stdio/setvbuf.c",
        "upstream-openbsd/lib/libc/stdio/tempnam.c",
        "upstream-openbsd/lib/libc/stdio/tmpnam.c",
        "upstream-openbsd/lib/libc/stdio/ungetc.c",
        "upstream-openbsd/lib/libc/stdio/ungetwc.c",
        "upstream-openbsd/lib/libc/stdio/vasprintf.c",
        "upstream-openbsd/lib/libc/stdio/vdprintf.c",
        "upstream-openbsd/lib/libc/stdio/vsscanf.c",
        "upstream-openbsd/lib/libc/stdio/vswprintf.c",
        "upstream-openbsd/lib/libc/stdio/vswscanf.c",
        "upstream-openbsd/lib/libc/stdio/wbuf.c",
        "upstream-openbsd/lib/libc/stdio/wsetup.c",
        "upstream-openbsd/lib/libc/stdlib/abs.c",
        "upstream-openbsd/lib/libc/stdlib/div.c",
        "upstream-openbsd/lib/libc/stdlib/getenv.c",
        "upstream-openbsd/lib/libc/stdlib/getsubopt.c",
        "upstream-openbsd/lib/libc/stdlib/insque.c",
        "upstream-openbsd/lib/libc/stdlib/imaxabs.c",
        "upstream-openbsd/lib/libc/stdlib/imaxdiv.c",
        "upstream-openbsd/lib/libc/stdlib/labs.c",
        "upstream-openbsd/lib/libc/stdlib/ldiv.c",
        "upstream-openbsd/lib/libc/stdlib/llabs.c",
        "upstream-openbsd/lib/libc/stdlib/lldiv.c",
        "upstream-openbsd/lib/libc/stdlib/lsearch.c",
        "upstream-openbsd/lib/libc/stdlib/remque.c",
        "upstream-openbsd/lib/libc/stdlib/setenv.c",
        "upstream-openbsd/lib/libc/stdlib/tfind.c",
        "upstream-openbsd/lib/libc/stdlib/tsearch.c",
        "upstream-openbsd/lib/libc/string/memccpy.c",
        "upstream-openbsd/lib/libc/string/strcasecmp.c",
        "upstream-openbsd/lib/libc/string/strcasestr.c",
        "upstream-openbsd/lib/libc/string/strcoll.c",
        "upstream-openbsd/lib/libc/string/strcspn.c",
        "upstream-openbsd/lib/libc/string/strdup.c",
        "upstream-openbsd/lib/libc/string/strndup.c",
        "upstream-openbsd/lib/libc/string/strpbrk.c",
        "upstream-openbsd/lib/libc/string/strsep.c",
        "upstream-openbsd/lib/libc/string/strspn.c",
        "upstream-openbsd/lib/libc/string/strtok.c",
        "upstream-openbsd/lib/libc/string/strxfrm.c",
        "upstream-openbsd/lib/libc/string/wcslcpy.c",
        "upstream-openbsd/lib/libc/string/wcswidth.c",
    ],

    cflags: [
        "-Wno-sign-compare",
        "-Wno-unused-parameter",
        "-include openbsd-compat.h",
    ],

    local_include_dirs: [
        "private",
        "stdio",
        "upstream-openbsd/android/include",
        "upstream-openbsd/lib/libc/include",
        "upstream-openbsd/lib/libc/gdtoa/",
    ],
}

cc_library_static {
    name: "libc_openbsd_large_stack",
    defaults: ["libc_defaults"],
    srcs: [
        "stdio/vfprintf.cpp",
        "stdio/vfwprintf.cpp",
        "upstream-openbsd/lib/libc/string/strstr.c",
    ],
    cflags: [
        "-include openbsd-compat.h",
        "-Wno-sign-compare",
        "-Wframe-larger-than=5000",
    ],

    local_include_dirs: [
        "upstream-openbsd/android/include/",
        "upstream-openbsd/lib/libc/include/",
        "upstream-openbsd/lib/libc/gdtoa/",
        "upstream-openbsd/lib/libc/stdio/",
    ],
}

// ========================================================
// libc_openbsd.a - upstream OpenBSD C library code
// ========================================================
//
// These files are built with the openbsd-compat.h header file
// automatically included.
cc_library_static {
    defaults: ["libc_defaults"],
    srcs: [
        // These two depend on getentropy, which isn't in libc_ndk.a.
        "upstream-openbsd/lib/libc/crypt/arc4random.c",
        "upstream-openbsd/lib/libc/crypt/arc4random_uniform.c",

        // May be overriden by per-arch optimized versions
        "upstream-openbsd/lib/libc/string/memchr.c",
        "upstream-openbsd/lib/libc/string/memrchr.c",
        "upstream-openbsd/lib/libc/string/stpcpy.c",
        "upstream-openbsd/lib/libc/string/stpncpy.c",
        "upstream-openbsd/lib/libc/string/strcat.c",
        "upstream-openbsd/lib/libc/string/strcpy.c",
        "upstream-openbsd/lib/libc/string/strlcat.c",
        "upstream-openbsd/lib/libc/string/strlcpy.c",
        "upstream-openbsd/lib/libc/string/strncat.c",
        "upstream-openbsd/lib/libc/string/strncmp.c",
        "upstream-openbsd/lib/libc/string/strncpy.c",
    ],

    arch: {
        arm: {
            exclude_srcs: [
                "upstream-openbsd/lib/libc/string/strcpy.c",
                "upstream-openbsd/lib/libc/string/stpcpy.c",
                "upstream-openbsd/lib/libc/string/strcat.c",
            ],
        },
        arm64: {
            exclude_srcs: [
                "upstream-openbsd/lib/libc/string/memchr.c",
                "upstream-openbsd/lib/libc/string/stpcpy.c",
                "upstream-openbsd/lib/libc/string/strcpy.c",
                "upstream-openbsd/lib/libc/string/strncmp.c",
            ],
        },
        x86: {
            exclude_srcs: [
                "upstream-openbsd/lib/libc/string/memchr.c",
                "upstream-openbsd/lib/libc/string/memrchr.c",
                "upstream-openbsd/lib/libc/string/stpcpy.c",
                "upstream-openbsd/lib/libc/string/stpncpy.c",
                "upstream-openbsd/lib/libc/string/strcat.c",
                "upstream-openbsd/lib/libc/string/strcpy.c",
                "upstream-openbsd/lib/libc/string/strncmp.c",
                "upstream-openbsd/lib/libc/string/strncpy.c",
                "upstream-openbsd/lib/libc/string/strlcat.c",
                "upstream-openbsd/lib/libc/string/strlcpy.c",
                "upstream-openbsd/lib/libc/string/strncat.c",
            ],
        },

        x86_64: {
            exclude_srcs: [
                "upstream-openbsd/lib/libc/string/stpcpy.c",
                "upstream-openbsd/lib/libc/string/stpncpy.c",
                "upstream-openbsd/lib/libc/string/strcat.c",
                "upstream-openbsd/lib/libc/string/strcpy.c",
                "upstream-openbsd/lib/libc/string/strncat.c",
                "upstream-openbsd/lib/libc/string/strncmp.c",
                "upstream-openbsd/lib/libc/string/strncpy.c",
            ],
        },
    },

    cflags: [
        "-Wno-sign-compare",
        "-Wno-unused-parameter",
        "-include openbsd-compat.h",
    ],

    local_include_dirs: [
        "private",
        "upstream-openbsd/android/include",
    ],

    name: "libc_openbsd",
}

// ========================================================
// libc_gdtoa.a - upstream OpenBSD C library gdtoa code
// ========================================================
//
// These files are built with the openbsd-compat.h header file
// automatically included.

cc_library_static {
    defaults: ["libc_defaults"],
    srcs: [
        "upstream-openbsd/android/gdtoa_support.cpp",
        "upstream-openbsd/lib/libc/gdtoa/dmisc.c",
        "upstream-openbsd/lib/libc/gdtoa/dtoa.c",
        "upstream-openbsd/lib/libc/gdtoa/gdtoa.c",
        "upstream-openbsd/lib/libc/gdtoa/gethex.c",
        "upstream-openbsd/lib/libc/gdtoa/gmisc.c",
        "upstream-openbsd/lib/libc/gdtoa/hd_init.c",
        "upstream-openbsd/lib/libc/gdtoa/hdtoa.c",
        "upstream-openbsd/lib/libc/gdtoa/hexnan.c",
        "upstream-openbsd/lib/libc/gdtoa/ldtoa.c",
        "upstream-openbsd/lib/libc/gdtoa/misc.c",
        "upstream-openbsd/lib/libc/gdtoa/smisc.c",
        "upstream-openbsd/lib/libc/gdtoa/strtod.c",
        "upstream-openbsd/lib/libc/gdtoa/strtodg.c",
        "upstream-openbsd/lib/libc/gdtoa/strtof.c",
        "upstream-openbsd/lib/libc/gdtoa/strtord.c",
        "upstream-openbsd/lib/libc/gdtoa/sum.c",
        "upstream-openbsd/lib/libc/gdtoa/ulp.c",
    ],
    multilib: {
        lib64: {
            srcs: ["upstream-openbsd/lib/libc/gdtoa/strtorQ.c"],
        },
    },

    cflags: [
        "-Wno-sign-compare",
        "-include openbsd-compat.h",
    ],

    local_include_dirs: [
        "private",
        "upstream-openbsd/android/include",
        "upstream-openbsd/lib/libc/include",
    ],

    name: "libc_gdtoa",
}

// ========================================================
// libc_fortify.a - container for our FORITFY
// implementation details
// ========================================================
cc_library_static {
    defaults: ["libc_defaults"],
    srcs: ["bionic/fortify.cpp"],

    name: "libc_fortify",

    // Disable FORTIFY for the compilation of these, so we don't end up having
    // FORTIFY silently call itself.
    cflags: [
        "-U_FORTIFY_SOURCE",
        "-D__BIONIC_DECLARE_FORTIFY_HELPERS",
    ],

    arch: {
        arm: {
            cflags: [
                "-DNO___MEMCPY_CHK",
                "-DRENAME___STRCAT_CHK",
                "-DRENAME___STRCPY_CHK",
            ],
            srcs: [
                "arch-arm/generic/bionic/__memcpy_chk.S",

                "arch-arm/cortex-a15/bionic/__strcat_chk.S",
                "arch-arm/cortex-a15/bionic/__strcpy_chk.S",

                "arch-arm/cortex-a7/bionic/__strcat_chk.S",
                "arch-arm/cortex-a7/bionic/__strcpy_chk.S",

                "arch-arm/cortex-a9/bionic/__strcat_chk.S",
                "arch-arm/cortex-a9/bionic/__strcpy_chk.S",

                "arch-arm/krait/bionic/__strcat_chk.S",
                "arch-arm/krait/bionic/__strcpy_chk.S",

                "arch-arm/cortex-a53/bionic/__strcat_chk.S",
                "arch-arm/cortex-a53/bionic/__strcpy_chk.S",

                "arch-arm/cortex-a55/bionic/__strcat_chk.S",
                "arch-arm/cortex-a55/bionic/__strcpy_chk.S",
            ],
        },
        arm64: {
            cflags: ["-DNO___MEMCPY_CHK"],
            srcs: [
                "arch-arm64/generic/bionic/__memcpy_chk.S",
            ],
        },
    },
}

// ========================================================
// libc_bionic.a - home-grown C library code
// ========================================================

cc_library_static {
    defaults: ["libc_defaults"],
    srcs: [
        // These require getauxval, which isn't available on older platforms.
        "bionic/sysconf.cpp",
        "bionic/vdso.cpp",
        "bionic/setjmp_cookie.cpp",

        // The following must not be statically linked into libc_ndk.a, because
        // debuggerd will look for the abort message in libc.so's copy.
        "bionic/android_set_abort_message.cpp",

        "bionic/strchr.cpp",
        "bionic/strnlen.c",
        "bionic/strrchr.cpp",
    ],

    arch: {
        arm: {
            asflags: libc_common_flags + ["-mno-restrict-it"],
            srcs: [
                "arch-arm/generic/bionic/memcmp.S",
                "arch-arm/generic/bionic/memmove.S",
                "arch-arm/generic/bionic/memset.S",
                "arch-arm/generic/bionic/stpcpy.c",
                "arch-arm/generic/bionic/strcat.c",
                "arch-arm/generic/bionic/strcmp.S",
                "arch-arm/generic/bionic/strcpy.S",
                "arch-arm/generic/bionic/strlen.c",

                "arch-arm/bionic/__aeabi_read_tp.S",
                "arch-arm/bionic/__bionic_clone.S",
                "arch-arm/bionic/__restore.S",
                "arch-arm/bionic/_exit_with_stack_teardown.S",
                "arch-arm/bionic/atomics_arm.c",
                "arch-arm/bionic/bpabi.c",
                "arch-arm/bionic/libcrt_compat.c",
                "arch-arm/bionic/popcount_tab.c",
                "arch-arm/bionic/setjmp.S",
                "arch-arm/bionic/syscall.S",
                "arch-arm/bionic/vfork.S",

                "arch-arm/cortex-a15/bionic/memcpy.S",
                "arch-arm/cortex-a15/bionic/memmove.S",
                "arch-arm/cortex-a15/bionic/memset.S",
                "arch-arm/cortex-a15/bionic/stpcpy.S",
                "arch-arm/cortex-a15/bionic/strcat.S",
                "arch-arm/cortex-a15/bionic/strcmp.S",
                "arch-arm/cortex-a15/bionic/strcpy.S",
                "arch-arm/cortex-a15/bionic/strlen.S",

                "arch-arm/cortex-a7/bionic/memcpy.S",
                "arch-arm/cortex-a7/bionic/memset.S",

                "arch-arm/cortex-a9/bionic/memcpy.S",
                "arch-arm/cortex-a9/bionic/memset.S",
                "arch-arm/cortex-a9/bionic/stpcpy.S",
                "arch-arm/cortex-a9/bionic/strcat.S",
                "arch-arm/cortex-a9/bionic/strcpy.S",
                "arch-arm/cortex-a9/bionic/strlen.S",

                "arch-arm/krait/bionic/memcpy.S",
                "arch-arm/krait/bionic/memset.S",

                "arch-arm/cortex-a53/bionic/memcpy.S",

                "arch-arm/cortex-a55/bionic/memcpy.S",

                "arch-arm/kryo/bionic/memcpy.S",
            ],
        },
        arm64: {
            srcs: [
                "arch-arm64/generic/bionic/memcmp.S",
                "arch-arm64/generic/bionic/memcpy.S",
                "arch-arm64/generic/bionic/memmove.S",
                "arch-arm64/generic/bionic/memset.S",
                "arch-arm64/generic/bionic/stpcpy.S",
                "arch-arm64/generic/bionic/strcpy.S",
                "arch-arm64/generic/bionic/wmemmove.S",

                "arch-arm64/default/bionic/memchr.S",
                "arch-arm64/default/bionic/strchr.S",
                "arch-arm64/default/bionic/strcmp.S",
                "arch-arm64/default/bionic/strlen.S",
                "arch-arm64/default/bionic/strncmp.S",
                "arch-arm64/default/bionic/strnlen.S",

                "arch-arm64/mte/bionic/memchr.c",
                "arch-arm64/mte/bionic/strchr.cpp",
                "arch-arm64/mte/bionic/strcmp.c",
                "arch-arm64/mte/bionic/strlen.c",
                "arch-arm64/mte/bionic/strncmp.c",
                "arch-arm64/mte/bionic/strnlen.c",

                "arch-arm64/bionic/__bionic_clone.S",
                "arch-arm64/bionic/_exit_with_stack_teardown.S",
                "arch-arm64/bionic/setjmp.S",
                "arch-arm64/bionic/syscall.S",
                "arch-arm64/bionic/vfork.S",
            ],
            exclude_srcs: [
                "bionic/__memcpy_chk.cpp",
                "bionic/strchr.cpp",
                "bionic/strnlen.c",
            ],
        },

        x86: {
            srcs: [
                "arch-x86/generic/string/memcmp.S",
                "arch-x86/generic/string/strcmp.S",
                "arch-x86/generic/string/strncmp.S",
                "arch-x86/generic/string/strcat.S",

                "arch-x86/generic/string/strlcat.c",
                "arch-x86/generic/string/strlcpy.c",
                "arch-x86/generic/string/strncat.c",
                "arch-x86/generic/string/wcscat.c",
                "arch-x86/generic/string/wcscpy.c",
                "arch-x86/generic/string/wmemcmp.c",
                "arch-x86/generic/string/wmemset.c",

                "arch-x86/atom/string/sse2-memchr-atom.S",
                "arch-x86/atom/string/sse2-memrchr-atom.S",
                "arch-x86/atom/string/sse2-strchr-atom.S",
                "arch-x86/atom/string/sse2-strnlen-atom.S",
                "arch-x86/atom/string/sse2-strrchr-atom.S",
                "arch-x86/atom/string/sse2-wcschr-atom.S",
                "arch-x86/atom/string/sse2-wcsrchr-atom.S",
                "arch-x86/atom/string/sse2-wcslen-atom.S",
                "arch-x86/atom/string/sse2-wcscmp-atom.S",
                "arch-x86/silvermont/string/sse2-memmove-slm.S",
                "arch-x86/silvermont/string/sse2-memset-slm.S",
                "arch-x86/silvermont/string/sse2-stpcpy-slm.S",
                "arch-x86/silvermont/string/sse2-stpncpy-slm.S",
                "arch-x86/silvermont/string/sse2-strcpy-slm.S",
                "arch-x86/silvermont/string/sse2-strlen-slm.S",
                "arch-x86/silvermont/string/sse2-strncpy-slm.S",

                "arch-x86/bionic/__bionic_clone.S",
                "arch-x86/bionic/_exit_with_stack_teardown.S",
                "arch-x86/bionic/libcrt_compat.c",
                "arch-x86/bionic/__restore.S",
                "arch-x86/bionic/setjmp.S",
                "arch-x86/bionic/syscall.S",
                "arch-x86/bionic/vfork.S",

                // ssse3 functions
                "arch-x86/atom/string/ssse3-strcat-atom.S",
                "arch-x86/atom/string/ssse3-strcmp-atom.S",
                "arch-x86/atom/string/ssse3-strlcat-atom.S",
                "arch-x86/atom/string/ssse3-strlcpy-atom.S",
                "arch-x86/atom/string/ssse3-strncat-atom.S",
                "arch-x86/atom/string/ssse3-strncmp-atom.S",
                "arch-x86/atom/string/ssse3-wcscat-atom.S",
                "arch-x86/atom/string/ssse3-wcscpy-atom.S",

                // sse4 functions
                "arch-x86/silvermont/string/sse4-memcmp-slm.S",
                "arch-x86/silvermont/string/sse4-wmemcmp-slm.S",

                // atom functions
                "arch-x86/atom/string/sse2-memset-atom.S",
                "arch-x86/atom/string/sse2-strlen-atom.S",
                "arch-x86/atom/string/ssse3-memcmp-atom.S",
                "arch-x86/atom/string/ssse3-memmove-atom.S",
                "arch-x86/atom/string/ssse3-strcpy-atom.S",
                "arch-x86/atom/string/ssse3-strncpy-atom.S",
                "arch-x86/atom/string/ssse3-wmemcmp-atom.S",

                // avx2 functions
                "arch-x86/kabylake/string/avx2-wmemset-kbl.S",
            ],

            exclude_srcs: [
                "bionic/strchr.cpp",
                "bionic/strnlen.c",
                "bionic/strrchr.cpp",
            ],
        },
        x86_64: {
            srcs: [
                "arch-x86_64/string/sse2-memmove-slm.S",
                "arch-x86_64/string/sse2-memset-slm.S",
                "arch-x86_64/string/sse2-stpcpy-slm.S",
                "arch-x86_64/string/sse2-stpncpy-slm.S",
                "arch-x86_64/string/sse2-strcat-slm.S",
                "arch-x86_64/string/sse2-strcpy-slm.S",
                "arch-x86_64/string/sse2-strlen-slm.S",
                "arch-x86_64/string/sse2-strncat-slm.S",
                "arch-x86_64/string/sse2-strncpy-slm.S",
                "arch-x86_64/string/sse4-memcmp-slm.S",
                "arch-x86_64/string/ssse3-strcmp-slm.S",
                "arch-x86_64/string/ssse3-strncmp-slm.S",
                "arch-x86_64/string/avx2-wmemset-kbl.S",

                "arch-x86_64/bionic/__bionic_clone.S",
                "arch-x86_64/bionic/_exit_with_stack_teardown.S",
                "arch-x86_64/bionic/__restore_rt.S",
                "arch-x86_64/bionic/setjmp.S",
                "arch-x86_64/bionic/syscall.S",
                "arch-x86_64/bionic/vfork.S",
            ],
        },
    },

    cppflags: ["-Wold-style-cast"],
    include_dirs: ["bionic/libstdc++/include"],
    name: "libc_bionic",
}

genrule {
    name: "generated_android_ids",
    out: ["generated_android_ids.h"],
    srcs: [":android_filesystem_config_header"],
    tool_files: ["fs_config_generator.py"],
    cmd: "$(location fs_config_generator.py) aidarray $(in) > $(out)",
}

// ========================================================
// libc_bionic_ndk.a- The portions of libc_bionic that can
// be safely used in libc_ndk.a (no troublesome global data
// or constructors).
// ========================================================
cc_library_static {
    defaults: ["libc_defaults"],
    srcs: [
        "bionic/NetdClientDispatch.cpp",
        "bionic/__bionic_get_shell_path.cpp",
        "bionic/__cmsg_nxthdr.cpp",
        "bionic/__errno.cpp",
        "bionic/__gnu_basename.cpp",
        "bionic/__libc_current_sigrtmax.cpp",
        "bionic/__libc_current_sigrtmin.cpp",
        "bionic/abort.cpp",
        "bionic/accept.cpp",
        "bionic/access.cpp",
        "bionic/arpa_inet.cpp",
        "bionic/assert.cpp",
        "bionic/atof.cpp",
        "bionic/bionic_allocator.cpp",
        "bionic/bionic_arc4random.cpp",
        "bionic/bionic_futex.cpp",
        "bionic/bionic_netlink.cpp",
        "bionic/bionic_systrace.cpp",
        "bionic/bionic_time_conversions.cpp",
        "bionic/brk.cpp",
        "bionic/c16rtomb.cpp",
        "bionic/c32rtomb.cpp",
        "bionic/chmod.cpp",
        "bionic/chown.cpp",
        "bionic/clearenv.cpp",
        "bionic/clock.cpp",
        "bionic/clock_getcpuclockid.cpp",
        "bionic/clock_nanosleep.cpp",
        "bionic/clone.cpp",
        "bionic/ctype.cpp",
        "bionic/dirent.cpp",
        "bionic/dup.cpp",
        "bionic/environ.cpp",
        "bionic/error.cpp",
        "bionic/eventfd_read.cpp",
        "bionic/eventfd_write.cpp",
        "bionic/exec.cpp",
        "bionic/faccessat.cpp",
        "bionic/fchmod.cpp",
        "bionic/fchmodat.cpp",
        "bionic/fcntl.cpp",
        "bionic/fdsan.cpp",
        "bionic/fdtrack.cpp",
        "bionic/ffs.cpp",
        "bionic/fgetxattr.cpp",
        "bionic/flistxattr.cpp",
        "bionic/flockfile.cpp",
        "bionic/fpclassify.cpp",
        "bionic/fsetxattr.cpp",
        "bionic/ftruncate.cpp",
        "bionic/ftw.cpp",
        "bionic/futimens.cpp",
        "bionic/getcwd.cpp",
        "bionic/getdomainname.cpp",
        "bionic/getentropy.cpp",
        "bionic/gethostname.cpp",
        "bionic/getloadavg.cpp",
        "bionic/getpagesize.cpp",
        "bionic/getpgrp.cpp",
        "bionic/getpid.cpp",
        "bionic/getpriority.cpp",
        "bionic/gettid.cpp",
        "bionic/get_device_api_level.cpp",
        "bionic/grp_pwd.cpp",
        "bionic/grp_pwd_file.cpp",
        "bionic/iconv.cpp",
        "bionic/icu_wrappers.cpp",
        "bionic/ifaddrs.cpp",
        "bionic/inotify_init.cpp",
        "bionic/ioctl.cpp",
        "bionic/killpg.cpp",
        "bionic/langinfo.cpp",
        "bionic/lchown.cpp",
        "bionic/lfs64_support.cpp",
        "bionic/libc_init_common.cpp",
        "bionic/libgen.cpp",
        "bionic/link.cpp",
        "bionic/locale.cpp",
        "bionic/lockf.cpp",
        "bionic/lstat.cpp",
        "bionic/mblen.cpp",
        "bionic/mbrtoc16.cpp",
        "bionic/mbrtoc32.cpp",
        "bionic/memmem.cpp",
        "bionic/mempcpy.cpp",
        "bionic/mkdir.cpp",
        "bionic/mkfifo.cpp",
        "bionic/mknod.cpp",
        "bionic/mntent.cpp",
        "bionic/mremap.cpp",
        "bionic/net_if.cpp",
        "bionic/netdb.cpp",
        "bionic/netinet_in.cpp",
        "bionic/nl_types.cpp",
        "bionic/open.cpp",
        "bionic/pathconf.cpp",
        "bionic/pause.cpp",
        "bionic/pipe.cpp",
        "bionic/poll.cpp",
        "bionic/posix_fadvise.cpp",
        "bionic/posix_fallocate.cpp",
        "bionic/posix_madvise.cpp",
        "bionic/posix_timers.cpp",
        "bionic/ptrace.cpp",
        "bionic/pty.cpp",
        "bionic/raise.cpp",
        "bionic/rand.cpp",
        "bionic/readlink.cpp",
        "bionic/realpath.cpp",
        "bionic/reboot.cpp",
        "bionic/recv.cpp",
        "bionic/recvmsg.cpp",
        "bionic/rename.cpp",
        "bionic/rmdir.cpp",
        "bionic/scandir.cpp",
        "bionic/sched_getaffinity.cpp",
        "bionic/sched_getcpu.cpp",
        "bionic/semaphore.cpp",
        "bionic/send.cpp",
        "bionic/setegid.cpp",
        "bionic/seteuid.cpp",
        "bionic/setpgrp.cpp",
        "bionic/sigaction.cpp",
        "bionic/signal.cpp",
        "bionic/sigprocmask.cpp",
        "bionic/sleep.cpp",
        "bionic/spawn.cpp",
        "bionic/stat.cpp",
        "bionic/stdlib_l.cpp",
        "bionic/strchrnul.cpp",
        "bionic/strerror.cpp",
        "bionic/string_l.cpp",
        "bionic/strings_l.cpp",
        "bionic/strsignal.cpp",
        "bionic/strtol.cpp",
        "bionic/strtold.cpp",
        "bionic/swab.cpp",
        "bionic/symlink.cpp",
        "bionic/sync_file_range.cpp",
        "bionic/sys_epoll.cpp",
        "bionic/sys_msg.cpp",
        "bionic/sys_sem.cpp",
        "bionic/sys_shm.cpp",
        "bionic/sys_signalfd.cpp",
        "bionic/sys_statfs.cpp",
        "bionic/sys_statvfs.cpp",
        "bionic/sys_time.cpp",
        "bionic/sysinfo.cpp",
        "bionic/syslog.cpp",
        "bionic/system.cpp",
        "bionic/system_property_api.cpp",
        "bionic/system_property_set.cpp",
        "bionic/tdestroy.cpp",
        "bionic/termios.cpp",
        "bionic/thread_private.cpp",
        "bionic/threads.cpp",
        "bionic/timespec_get.cpp",
        "bionic/tmpfile.cpp",
        "bionic/umount.cpp",
        "bionic/unlink.cpp",
        "bionic/usleep.cpp",
        "bionic/wait.cpp",
        "bionic/wchar.cpp",
        "bionic/wchar_l.cpp",
        "bionic/wcstod.cpp",
        "bionic/wctype.cpp",
        "bionic/wcwidth.cpp",
        "bionic/wmempcpy.cpp",

        // This contains a weak stub implementation of __find_icu_symbol for wctype.cpp,
        // which will be overridden by the actual one in libc.so.
        "bionic/icu_static.cpp",
    ],

    multilib: {
        lib32: {
            // LP32 cruft
            srcs: ["bionic/mmap.cpp"],
        },
    },
    product_variables: {
        treble_linker_namespaces: {
            cflags: ["-DTREBLE_LINKER_NAMESPACES"],
        },
    },
    whole_static_libs: ["libsystemproperties"],
    cppflags: ["-Wold-style-cast"],
    local_include_dirs: ["stdio"],
    include_dirs: ["bionic/libstdc++/include"],
    name: "libc_bionic_ndk",
    generated_headers: ["generated_android_ids"],
}

// ========================================================
// libc_pthread.a - pthreads parts that previously lived in
// libc_bionic.a. Relocated to their own library because
// they can't be included in libc_ndk.a (as the layout of
// pthread_t has changed over the years and has ABI
// compatibility issues).
// ========================================================

cc_library_static {
    defaults: ["libc_defaults"],
    srcs: [
        "bionic/bionic_elf_tls.cpp",
        "bionic/pthread_atfork.cpp",
        "bionic/pthread_attr.cpp",
        "bionic/pthread_barrier.cpp",
        "bionic/pthread_cond.cpp",
        "bionic/pthread_create.cpp",
        "bionic/pthread_detach.cpp",
        "bionic/pthread_equal.cpp",
        "bionic/pthread_exit.cpp",
        "bionic/pthread_getcpuclockid.cpp",
        "bionic/pthread_getschedparam.cpp",
        "bionic/pthread_gettid_np.cpp",
        "bionic/pthread_internal.cpp",
        "bionic/pthread_join.cpp",
        "bionic/pthread_key.cpp",
        "bionic/pthread_kill.cpp",
        "bionic/pthread_mutex.cpp",
        "bionic/pthread_once.cpp",
        "bionic/pthread_rwlock.cpp",
        "bionic/pthread_sigqueue.cpp",
        "bionic/pthread_self.cpp",
        "bionic/pthread_setname_np.cpp",
        "bionic/pthread_setschedparam.cpp",
        "bionic/pthread_spinlock.cpp",

        // The following implementations depend on pthread data or implementation,
        // so we can't include them in libc_ndk.a.
        "bionic/__cxa_thread_atexit_impl.cpp",
        "bionic/android_unsafe_frame_pointer_chase.cpp",
        "bionic/atexit.cpp",
        "bionic/fork.cpp",
    ],

    cppflags: ["-Wold-style-cast"],
    include_dirs: ["bionic/libstdc++/include"],
    header_libs: ["bionic_libc_platform_headers"],
    name: "libc_pthread",
}

// ========================================================
// libc_syscalls.a
// ========================================================

genrule {
    name: "syscalls-arm.S",
    out: ["syscalls-arm.S"],
    srcs: ["SYSCALLS.TXT"],
    tool_files: [":bionic-gensyscalls"],
    cmd: "$(location :bionic-gensyscalls) arm $(in) > $(out)",
}

genrule {
    name: "syscalls-arm64.S",
    out: ["syscalls-arm64.S"],
    srcs: ["SYSCALLS.TXT"],
    tool_files: [":bionic-gensyscalls"],
    cmd: "$(location :bionic-gensyscalls) arm64 $(in) > $(out)",
}

genrule {
    name: "syscalls-x86.S",
    out: ["syscalls-x86.S"],
    srcs: ["SYSCALLS.TXT"],
    tool_files: [":bionic-gensyscalls"],
    cmd: "$(location :bionic-gensyscalls) x86 $(in) > $(out)",
}

genrule {
    name: "syscalls-x86_64.S",
    out: ["syscalls-x86_64.S"],
    srcs: ["SYSCALLS.TXT"],
    tool_files: [":bionic-gensyscalls"],
    cmd: "$(location :bionic-gensyscalls) x86_64 $(in) > $(out)",
}

cc_library_static {
    defaults: ["libc_defaults"],
    srcs: ["bionic/__set_errno.cpp"],
    arch: {
        arm: {
            srcs: [":syscalls-arm.S"],
        },
        arm64: {
            srcs: [":syscalls-arm64.S"],
        },
        x86: {
            srcs: [":syscalls-x86.S"],
        },
        x86_64: {
            srcs: [":syscalls-x86_64.S"],
        },
    },
    name: "libc_syscalls",
}

// ========================================================
// libc_aeabi.a
// This is an LP32 ARM-only library that needs to be built with -fno-builtin
// to avoid infinite recursion. For the other architectures we just build an
// empty library to keep this makefile simple.
// ========================================================

cc_library_static {
    defaults: ["libc_defaults"],
    arch: {
        arm: {
            srcs: ["arch-arm/bionic/__aeabi.c"],
        },
    },
    name: "libc_aeabi",
    cflags: ["-fno-builtin"],
}

// ========================================================
// libc_ndk.a
// Compatibility library for the NDK. This library contains
// all the parts of libc that are safe to statically link.
// We can't safely statically link things that can only run
// on a certain version of the OS. Examples include
// anything that talks to netd (a large portion of the DNS
// code) and anything that is dependent on the layout of a
// data structure that has changed across releases (such as
// pthread_t).
// ========================================================

cc_library_static {
    name: "libc_ndk",
    defaults: [
        "libc_defaults",
        "libc_native_allocator_defaults",
    ],
    ramdisk_available: false,
    srcs: libc_common_src_files + [
        "bionic/gwp_asan_wrappers.cpp",
        "bionic/heap_tagging.cpp",
        "bionic/malloc_common.cpp",
        "bionic/malloc_limit.cpp",
    ],
    multilib: {
        lib32: {
            srcs: libc_common_src_files_32,
        },
    },
    arch: {
        arm: {
            srcs: [
                "arch-arm/bionic/exidx_dynamic.c",
                "arch-common/bionic/crtbegin_so.c",
                "arch-arm/bionic/atexit_legacy.c",
                "arch-common/bionic/crtend_so.S",
            ],
            whole_static_libs: ["libc_aeabi"],
        },
    },

    cflags: [
        "-fvisibility=hidden",
        "-DLIBC_STATIC",
    ],

    whole_static_libs: [
        "gwp_asan",
        "libc_bionic_ndk",
        "libc_bootstrap",
        "libc_fortify",
        "libc_freebsd",
        "libc_freebsd_large_stack",
        "libc_gdtoa",
        "libc_netbsd",
        "libc_openbsd_large_stack",
        "libc_openbsd_ndk",
        "libc_syscalls",
        "libc_tzcode",
        "libm",
        "libstdc++",
    ],
}

// ========================================================
// libc_nopthread.a
// ========================================================
cc_library_static {
    defaults: ["libc_defaults"],
    srcs: libc_common_src_files,
    multilib: {
        lib32: {
            srcs: libc_common_src_files_32,
        },
    },
    name: "libc_nopthread",

    whole_static_libs: [
        "libc_bionic",
        "libc_bionic_ndk",
        "libc_bootstrap",
        "libc_dns",
        "libc_fortify",
        "libc_freebsd",
        "libc_freebsd_large_stack",
        "libc_gdtoa",
        "libc_netbsd",
        "libc_openbsd",
        "libc_openbsd_large_stack",
        "libc_openbsd_ndk",
        "libc_syscalls",
        "libc_tzcode",
        "libstdc++",
    ],

    arch: {
        arm: {
            whole_static_libs: ["libc_aeabi"],
        },
    },
}

// ========================================================
// libc_common.a
// ========================================================

cc_library_static {
    defaults: ["libc_defaults"],
    name: "libc_common",

    whole_static_libs: [
        "libc_nopthread",
        "libc_pthread",
    ],
}

// ========================================================
// libc_static_dispatch.a
// ========================================================
cc_library_static {
    defaults: ["libc_defaults"],
    name: "libc_static_dispatch",

    arch: {
        x86: {
            srcs: ["arch-x86/static_function_dispatch.S"],
        },
        arm: {
            srcs: ["arch-arm/static_function_dispatch.S"],
        },
        arm64: {
            srcs: ["arch-arm64/static_function_dispatch.S"],
        },
    },
}

// ========================================================
// libc_dynamic_dispatch.a
// ========================================================
cc_library_static {
    defaults: ["libc_defaults"],
    name: "libc_dynamic_dispatch",

    cflags: [
        "-ffreestanding",
        "-fno-stack-protector",
        "-fno-jump-tables",
    ],
    arch: {
        x86: {
            srcs: ["arch-x86/dynamic_function_dispatch.cpp"],
        },
        arm: {
            srcs: ["arch-arm/dynamic_function_dispatch.cpp"],
        },
        arm64: {
            srcs: ["arch-arm64/dynamic_function_dispatch.cpp"],
        },
    },
}

// ========================================================
// libc_common_static.a For static binaries.
// ========================================================
cc_library_static {
    defaults: ["libc_defaults"],
    name: "libc_common_static",

    whole_static_libs: [
        "libc_common",
        "libc_static_dispatch",
    ],
}

// ========================================================
// libc_common_shared.a For shared libraries.
// ========================================================
cc_library_static {
    defaults: ["libc_defaults"],
    name: "libc_common_shared",

    whole_static_libs: [
        "libc_common",
        "libc_dynamic_dispatch",
    ],
}

// Versions of dl_iterate_phdr and similar APIs used to lookup unwinding information in a static
// executable.
cc_library_static {
    name: "libc_unwind_static",
    defaults: ["libc_defaults"],
    cflags: ["-DLIBC_STATIC"],

    srcs: ["bionic/dl_iterate_phdr_static.cpp"],
    arch: {
        // arm32-specific dl_unwind_find_exidx and __gnu_Unwind_Find_exidx APIs
        arm: {
            srcs: ["arch-arm/bionic/exidx_static.c"],
        },
    },
}

// ========================================================
// libc_nomalloc.a
// ========================================================
//
// This is a version of the static C library used by the dynamic linker that exclude malloc. It also
// excludes functions selected using ifunc's (e.g. for string.h). Link in either
// libc_static_dispatch or libc_dynamic_dispatch to provide those functions.

cc_library_static {
    name: "libc_nomalloc",
    defaults: ["libc_defaults"],

    whole_static_libs: [
        "libc_common",
        "libc_init_static",
        "libc_unwind_static",
    ],
}

filegroup {
    name: "libc_sources_shared",
    srcs: [
        "arch-common/bionic/crtbegin_so.c",
        "arch-common/bionic/crtbrand.S",
        "bionic/gwp_asan_wrappers.cpp",
        "bionic/heap_tagging.cpp",
        "bionic/icu.cpp",
        "bionic/malloc_common.cpp",
        "bionic/malloc_common_dynamic.cpp",
        "bionic/android_profiling_dynamic.cpp",
        "bionic/malloc_heapprofd.cpp",
        "bionic/malloc_limit.cpp",
        "bionic/ndk_cruft.cpp",
        "bionic/ndk_cruft_data.cpp",
        "bionic/NetdClient.cpp",
        "arch-common/bionic/crtend_so.S",
    ],
}

filegroup {
    name: "libc_sources_static",
    srcs: [
        "bionic/gwp_asan_wrappers.cpp",
        "bionic/heap_tagging.cpp",
        "bionic/malloc_common.cpp",
        "bionic/malloc_limit.cpp",
    ],
}

filegroup {
    name: "libc_sources_shared_arm",
    srcs: [
        "arch-arm/bionic/exidx_dynamic.c",
        "arch-arm/bionic/atexit_legacy.c",
    ],
}

// ========================================================
// libc.a + libc.so
// ========================================================
cc_library {
    defaults: [
        "libc_defaults",
        "libc_native_allocator_defaults",
    ],
    name: "libc",
    static_ndk_lib: true,
    export_include_dirs: ["include"],
    product_variables: {
        platform_sdk_version: {
            asflags: ["-DPLATFORM_SDK_VERSION=%d"],
        },
    },
    static: {
        srcs: [ ":libc_sources_static" ],
        cflags: ["-DLIBC_STATIC"],
        whole_static_libs: [
            "gwp_asan",
            "libc_init_static",
            "libc_common_static",
            "libc_unwind_static",
        ],
    },
    shared: {
        srcs: [ ":libc_sources_shared" ],
        whole_static_libs: [
            "gwp_asan",
            "libc_init_dynamic",
            "libc_common_shared",
        ],
    },

    required: [
        "tzdata",
        "tz_version", // Version metadata for tzdata to help debugging.
    ],

    // Do not pack libc.so relocations; see http://b/20645321 for details.
    pack_relocations: false,

    // WARNING: The only libraries libc.so should depend on are libdl.so and ld-android.so!
    // If you add other libraries, make sure to add -Wl,--exclude-libs=libgcc.a to the
    // LOCAL_LDFLAGS for those libraries.  This ensures that symbols that are pulled into
    // those new libraries from libgcc.a are not declared external; if that were the case,
    // then libc would not pull those symbols from libgcc.a as it should, instead relying
    // on the external symbols from the dependent libraries.  That would create a "cloaked"
    // dependency on libgcc.a in libc though the libraries, which is not what you wanted!

    shared_libs: [
        "ld-android",
        "libdl",
    ],
    static_libs: [
        "libdl_android",
    ],

    nocrt: true,

    arch: {
        arm: {
            // TODO: This is to work around b/24465209. Remove after root cause is fixed.
            pack_relocations: false,
            ldflags: ["-Wl,--hash-style=both"],

            version_script: ":libc.arm.map",

            shared: {
                srcs: [":libc_sources_shared_arm"],
                // special for arm
                cflags: ["-DCRT_LEGACY_WORKAROUND"],
            },

            // Arm 32 bit does not produce complete exidx unwind information
            // so keep the .debug_frame which is relatively small and does
            // include needed unwind information.
            // See b/132992102 for details.
            strip: {
                keep_symbols_and_debug_frame: true,
            },

            whole_static_libs: [ "libunwind_llvm" ],
        },
        arm64: {
            version_script: ":libc.arm64.map",

            // Leave the symbols in the shared library so that stack unwinders can produce
            // meaningful name resolution.
            strip: {
                keep_symbols: true,
            },

            whole_static_libs: [ "libgcc_stripped" ],
        },
        x86: {
            // TODO: This is to work around b/24465209. Remove after root cause is fixed.
            pack_relocations: false,
            ldflags: ["-Wl,--hash-style=both"],

            version_script: ":libc.x86.map",

            // Leave the symbols in the shared library so that stack unwinders can produce
            // meaningful name resolution.
            strip: {
                keep_symbols: true,
            },

            whole_static_libs: [ "libgcc_stripped" ],
        },
        x86_64: {
            version_script: ":libc.x86_64.map",

            // Leave the symbols in the shared library so that stack unwinders can produce
            // meaningful name resolution.
            strip: {
                keep_symbols: true,
            },

            whole_static_libs: [ "libgcc_stripped" ],
        },
    },

    stubs: {
        symbol_file: "libc.map.txt",
        versions: [
            "29",
            "R",
            "10000",
        ],
    },

    apex_available: [
        "//apex_available:platform",
        "com.android.runtime",
    ],

    // Sorting bss symbols by size usually results in less dirty pages at run
    // time, because small symbols are grouped together.
    sort_bss_symbols_by_size: true,
}

genrule {
    name: "libc.arm.map",
    out: ["libc.arm.map"],
    srcs: ["libc.map.txt"],
    tool_files: [":bionic-generate-version-script"],
    cmd: "$(location :bionic-generate-version-script) arm $(in) $(out)",
}

genrule {
    name: "libc.arm64.map",
    out: ["libc.arm64.map"],
    srcs: ["libc.map.txt"],
    tool_files: [":bionic-generate-version-script"],
    cmd: "$(location :bionic-generate-version-script) arm64 $(in) $(out)",
}

genrule {
    name: "libc.x86.map",
    out: ["libc.x86.map"],
    srcs: ["libc.map.txt"],
    tool_files: [":bionic-generate-version-script"],
    cmd: "$(location :bionic-generate-version-script) x86 $(in) $(out)",
}

genrule {
    name: "libc.x86_64.map",
    out: ["libc.x86_64.map"],
    srcs: ["libc.map.txt"],
    tool_files: [":bionic-generate-version-script"],
    cmd: "$(location :bionic-generate-version-script) x86_64 $(in) $(out)",
}

// Headers that only other parts of the platform can include.
cc_library_headers {
    name: "bionic_libc_platform_headers",
    visibility: [
        "//art:__subpackages__",
        "//bionic:__subpackages__",
        "//frameworks:__subpackages__",
        "//external/gwp_asan:__subpackages__",
        "//external/perfetto:__subpackages__",
        "//external/scudo:__subpackages__",
        "//system/core/debuggerd:__subpackages__",
        "//system/memory/libmemunreachable:__subpackages__",
    ],
    host_supported: true,
    vendor_available: true,
    ramdisk_available: true,
    recovery_available: true,
    native_bridge_supported: true,
    export_include_dirs: [
        "platform",
    ],
    system_shared_libs: [],
    stl: "none",
    sdk_version: "current",
}

// libc_headers for libasync_safe and libpropertyinfoparser
cc_library_headers {
    name: "libc_headers",

    host_supported: true,
    vendor_available: true,
    ramdisk_available: true,
    recovery_available: true,
    native_bridge_supported: true,
    apex_available: [
        "//apex_available:platform",
<<<<<<< HEAD
        "com.android.runtime",
        "com.android.art.debug",
        "com.android.art.release",
=======
        "//apex_available:anyapex",
    ],
    visibility: [
        ":__subpackages__", // visible to bionic
        // ... and only to these places (b/152668052)
        "//external/gwp_asan",
        "//external/libunwind_llvm",
        "//system/core/property_service/libpropertyinfoparser",
        "//system/extras/toolchain-extras",
>>>>>>> c27404e7
    ],

    no_libcrt: true,
    stl: "none",
    system_shared_libs: [],

    // The build system generally requires that any dependencies of a target
    // with an sdk_version must have a lower sdk_version. By setting sdk_version
    // to 1 we let targets with an sdk_version that need to depend on the libc
    // headers but cannot depend on libc itself due to circular dependencies
    // (such as libunwind_llvm) depend on the headers. Setting sdk_version to 1
    // is correct because the headers can support any sdk_version.
    sdk_version: "1",

    export_include_dirs: [
        "include",
        "kernel/uapi",
        "kernel/android/uapi",
    ],

    arch: {
        arm: {
            export_include_dirs: [
                "kernel/uapi/asm-arm",
            ],
        },
        arm64: {
            export_include_dirs: [
                "kernel/uapi/asm-arm64",
            ],
        },
        x86: {
            export_include_dirs: [
                "kernel/uapi/asm-x86",
            ],
        },
        x86_64: {
            export_include_dirs: [
                "kernel/uapi/asm-x86",
            ],
        },
    },
}

// ========================================================
// libstdc++.so and libstdc++.a.
// ========================================================

cc_library {
    defaults: ["libc_defaults"],
    include_dirs: ["bionic/libstdc++/include"],
    srcs: [
        "bionic/__cxa_guard.cpp",
        "bionic/__cxa_pure_virtual.cpp",
        "bionic/new.cpp",
    ],
    name: "libstdc++",
    static_ndk_lib: true,
    static_libs: ["libasync_safe"],

    static: {
        system_shared_libs: [],
    },
    shared: {
        system_shared_libs: ["libc"],
    },

    //TODO (dimitry): This is to work around b/24465209. Remove after root cause is fixed
    arch: {
        arm: {
            // TODO: This is to work around b/24465209. Remove after root cause is fixed.
            pack_relocations: false,
            ldflags: ["-Wl,--hash-style=both"],
            version_script: ":libstdc++.arm.map",
        },
        arm64: {
            version_script: ":libstdc++.arm64.map",
        },
        x86: {
            pack_relocations: false,
            ldflags: ["-Wl,--hash-style=both"],
            version_script: ":libstdc++.x86.map",
        },
        x86_64: {
            version_script: ":libstdc++.x86_64.map",
        },
    },
}

genrule {
    name: "libstdc++.arm.map",
    out: ["libstdc++.arm.map"],
    srcs: ["libstdc++.map.txt"],
    tool_files: [":bionic-generate-version-script"],
    cmd: "$(location :bionic-generate-version-script) arm $(in) $(out)",
}

genrule {
    name: "libstdc++.arm64.map",
    out: ["libstdc++.arm64.map"],
    srcs: ["libstdc++.map.txt"],
    tool_files: [":bionic-generate-version-script"],
    cmd: "$(location :bionic-generate-version-script) arm64 $(in) $(out)",
}

genrule {
    name: "libstdc++.x86.map",
    out: ["libstdc++.x86.map"],
    srcs: ["libstdc++.map.txt"],
    tool_files: [":bionic-generate-version-script"],
    cmd: "$(location :bionic-generate-version-script) x86 $(in) $(out)",
}

genrule {
    name: "libstdc++.x86_64.map",
    out: ["libstdc++.x86_64.map"],
    srcs: ["libstdc++.map.txt"],
    tool_files: [":bionic-generate-version-script"],
    cmd: "$(location :bionic-generate-version-script) x86_64 $(in) $(out)",
}

// ========================================================
// crt object files.
// ========================================================

cc_defaults {
    name: "crt_defaults",
    defaults: ["linux_bionic_supported"],
    vendor_available: true,
    ramdisk_available: true,
    recovery_available: true,
    native_bridge_supported: true,
    apex_available: [
        "//apex_available:platform",
        "//apex_available:anyapex",
    ],

    cflags: [
        "-Wno-gcc-compat",
        "-Wall",
        "-Werror",
    ],
    sanitize: {
        never: true,
    },
}

cc_defaults {
    name: "crt_so_defaults",
    defaults: ["crt_defaults"],

    arch: {
        x86: {
            cflags: ["-fPIC"],
        },
        x86_64: {
            cflags: ["-fPIC"],
        },
    },
    stl: "none",
}

cc_object {
    name: "crtbrand",
    // crtbrand.c needs <stdint.h> and a #define for the platform SDK version.
    local_include_dirs: ["include"],
    product_variables: {
        platform_sdk_version: {
            asflags: ["-DPLATFORM_SDK_VERSION=%d"],
        },
    },
    srcs: ["arch-common/bionic/crtbrand.S"],

    defaults: ["crt_so_defaults"],
}

cc_object {
    name: "crtbegin_so1",
    local_include_dirs: ["include"],
    srcs: ["arch-common/bionic/crtbegin_so.c"],

    defaults: ["crt_so_defaults"],
}

cc_object {
    name: "crtbegin_so",

    defaults: ["crt_so_defaults"],
    objs: [
        "crtbegin_so1",
        "crtbrand",
    ],
}

cc_object {
    name: "crtend_so",
    local_include_dirs: ["include"],
    srcs: ["arch-common/bionic/crtend_so.S"],

    defaults: ["crt_so_defaults"],
}

cc_object {
    name: "crtbegin_static1",
    local_include_dirs: ["include"],
    srcs: ["arch-common/bionic/crtbegin.c"],
    defaults: ["crt_defaults"],
}

cc_object {
    name: "crtbegin_static",

    objs: [
        "crtbegin_static1",
        "crtbrand",
    ],
    defaults: ["crt_defaults"],
}

cc_object {
    name: "crtbegin_dynamic1",
    local_include_dirs: ["include"],
    srcs: ["arch-common/bionic/crtbegin.c"],
    defaults: ["crt_defaults"],
}

cc_object {
    name: "crtbegin_dynamic",

    objs: [
        "crtbegin_dynamic1",
        "crtbrand",
    ],
    target: {
        linux_bionic: {
            generated_sources: ["host_bionic_linker_asm"],
            objs: [
                "linker_wrapper",
            ],
        },
    },
    defaults: ["crt_defaults"],
}

cc_object {
    // We rename crtend.o to crtend_android.o to avoid a
    // name clash between gcc and bionic.
    name: "crtend_android",
    local_include_dirs: ["include"],
    srcs: ["arch-common/bionic/crtend.S"],

    defaults: ["crt_defaults"],
}

// ========================================================
// NDK headers.
// ========================================================

versioned_ndk_headers {
    name: "common_libc",
    from: "include",
    to: "",
    license: "NOTICE",
}

ndk_headers {
    name: "libc_uapi",
    from: "kernel/uapi",
    to: "",
    srcs: [
        "kernel/uapi/asm-generic/**/*.h",
        "kernel/uapi/drm/**/*.h",
        "kernel/uapi/linux/**/*.h",
        "kernel/uapi/misc/**/*.h",
        "kernel/uapi/mtd/**/*.h",
        "kernel/uapi/rdma/**/*.h",
        "kernel/uapi/scsi/**/*.h",
        "kernel/uapi/sound/**/*.h",
        "kernel/uapi/video/**/*.h",
        "kernel/uapi/xen/**/*.h",
    ],
    license: "NOTICE",
}

ndk_headers {
    name: "libc_kernel_android_uapi_linux",
    from: "kernel/android/uapi/linux",
    to: "linux",
    srcs: ["kernel/android/uapi/linux/**/*.h"],
    license: "NOTICE",
}

ndk_headers {
    name: "libc_kernel_android_scsi",
    from: "kernel/android/scsi/scsi",
    to: "scsi",
    srcs: ["kernel/android/scsi/**/*.h"],
    license: "NOTICE",
}

ndk_headers {
    name: "libc_asm_arm",
    from: "kernel/uapi/asm-arm",
    to: "arm-linux-androideabi",
    srcs: ["kernel/uapi/asm-arm/**/*.h"],
    license: "NOTICE",
}

ndk_headers {
    name: "libc_asm_arm64",
    from: "kernel/uapi/asm-arm64",
    to: "aarch64-linux-android",
    srcs: ["kernel/uapi/asm-arm64/**/*.h"],
    license: "NOTICE",
}

ndk_headers {
    name: "libc_asm_x86",
    from: "kernel/uapi/asm-x86",
    to: "i686-linux-android",
    srcs: ["kernel/uapi/asm-x86/**/*.h"],
    license: "NOTICE",
}

ndk_headers {
    name: "libc_asm_x86_64",
    from: "kernel/uapi/asm-x86",
    to: "x86_64-linux-android",
    srcs: ["kernel/uapi/asm-x86/**/*.h"],
    license: "NOTICE",
}

ndk_library {
    name: "libc",
    native_bridge_supported: true,
    symbol_file: "libc.map.txt",
    first_version: "9",
}

llndk_library {
    name: "libc",
    symbol_file: "libc.map.txt",
    export_headers_as_system: true,
    export_preprocessed_headers: ["include"],
    native_bridge_supported: true,
    export_include_dirs: [
        "kernel/android/scsi",
        "kernel/android/uapi",
        "kernel/uapi",
    ],
    arch: {
        arm: {
            export_include_dirs: [
                "kernel/uapi/asm-arm",
            ],
        },
        arm64: {
            export_include_dirs: [
                "kernel/uapi/asm-arm64",
            ],
        },
        x86: {
            export_include_dirs: [
                "kernel/uapi/asm-x86",
            ],
        },
        x86_64: {
            export_include_dirs: [
                "kernel/uapi/asm-x86",
            ],
        },
    },
}

ndk_library {
    name: "libstdc++",
    symbol_file: "libstdc++.map.txt",
    first_version: "9",
}

// Export these headers for toolbox to process
filegroup {
    name: "kernel_input_headers",
    srcs: [
        "kernel/uapi/linux/input.h",
        "kernel/uapi/linux/input-event-codes.h",
    ],
}

// Generate a syscall name / number mapping. These objects are text files
// (thanks to the -dD -E flags) and not binary files. They will then be
// consumed by the genseccomp.py script and converted into C++ code.
cc_defaults {
    name: "libseccomp_gen_syscall_nrs_defaults",
    recovery_available: true,
    srcs: ["seccomp/gen_syscall_nrs.cpp"],
    cflags: [
        "-dD",
        "-E",
        "-Wall",
        "-Werror",
        "-nostdinc",
    ],
}

cc_object {
    name: "libseccomp_gen_syscall_nrs_arm",
    defaults: ["libseccomp_gen_syscall_nrs_defaults"],
    local_include_dirs: [
        "kernel/uapi/asm-arm",
        "kernel/uapi",
    ],
}

cc_object {
    name: "libseccomp_gen_syscall_nrs_arm64",
    defaults: ["libseccomp_gen_syscall_nrs_defaults"],
    local_include_dirs: [
        "kernel/uapi/asm-arm64",
        "kernel/uapi",
    ],
}

cc_object {
    name: "libseccomp_gen_syscall_nrs_x86",
    defaults: ["libseccomp_gen_syscall_nrs_defaults"],
    srcs: ["seccomp/gen_syscall_nrs_x86.cpp"],
    exclude_srcs: ["seccomp/gen_syscall_nrs.cpp"],
    local_include_dirs: [
        "kernel/uapi/asm-x86",
        "kernel/uapi",
    ],
}

cc_object {
    name: "libseccomp_gen_syscall_nrs_x86_64",
    defaults: ["libseccomp_gen_syscall_nrs_defaults"],
    srcs: ["seccomp/gen_syscall_nrs_x86_64.cpp"],
    exclude_srcs: ["seccomp/gen_syscall_nrs.cpp"],
    local_include_dirs: [
        "kernel/uapi/asm-x86",
        "kernel/uapi",
    ],
}

// Generate the C++ policy sources for app and system seccomp-bpf filters.
python_binary_host {
    name: "genseccomp",
    main: "tools/genseccomp.py",

    srcs: [
        "tools/genseccomp.py",
        "tools/gensyscalls.py",
    ],

    data: [
        "kernel/uapi/**/*.h",
    ],

    version: {
        py2: {
            enabled: true,
        },
        py3: {
            enabled: false,
        },
    },
}

python_binary_host {
    name: "genfunctosyscallnrs",
    main: "tools/genfunctosyscallnrs.py",

    srcs: [
        "tools/genseccomp.py",
        "tools/genfunctosyscallnrs.py",
        "tools/gensyscalls.py",
    ],

    data: [
        "kernel/uapi/**/*.h",
    ],

    version: {
        py2: {
            enabled: true,
        },
        py3: {
            enabled: false,
        },
    },
}

cc_genrule {
    name: "func_to_syscall_nrs",
    recovery_available: true,
    cmd: "$(location genfunctosyscallnrs) --out-dir=$(genDir) $(in)",

    tools: [ "genfunctosyscallnrs" ],

    srcs: [
        "SYSCALLS.TXT",
        ":libseccomp_gen_syscall_nrs_arm",
        ":libseccomp_gen_syscall_nrs_arm64",
        ":libseccomp_gen_syscall_nrs_x86",
        ":libseccomp_gen_syscall_nrs_x86_64",
    ],

    out: [
        "func_to_syscall_nrs.h",
    ],
}

// SECCOMP_BLACKLIST_APP_ZYGOTE.TXT = SECCOMP_BLACKLIST_APP.txt - setresgid*
genrule {
    name: "generate_app_zygote_blacklist",
    out: ["SECCOMP_BLACKLIST_APP_ZYGOTE.TXT"],
    srcs: ["SECCOMP_BLACKLIST_APP.TXT"],
    cmd: "grep -v '^int[ \t]*setresgid' $(in) > $(out)",
}

cc_genrule {
    name: "libseccomp_policy_app_zygote_sources",
    recovery_available: true,
    cmd: "$(location genseccomp) --out-dir=$(genDir) --name-modifier=app_zygote $(in)",

    tools: [ "genseccomp" ],

    srcs: [
        "SYSCALLS.TXT",
        "SECCOMP_WHITELIST_COMMON.TXT",
        "SECCOMP_WHITELIST_APP.TXT",
        "SECCOMP_BLACKLIST_COMMON.TXT",
        ":generate_app_zygote_blacklist",
        ":libseccomp_gen_syscall_nrs_arm",
        ":libseccomp_gen_syscall_nrs_arm64",
        ":libseccomp_gen_syscall_nrs_x86",
        ":libseccomp_gen_syscall_nrs_x86_64",
    ],

    out: [
        "arm64_app_zygote_policy.cpp",
        "arm_app_zygote_policy.cpp",
        "x86_64_app_zygote_policy.cpp",
        "x86_app_zygote_policy.cpp",
    ],
}

cc_genrule {
    name: "libseccomp_policy_app_sources",
    recovery_available: true,
    cmd: "$(location genseccomp) --out-dir=$(genDir) --name-modifier=app $(in)",

    tools: [ "genseccomp" ],

    srcs: [
        "SYSCALLS.TXT",
        "SECCOMP_WHITELIST_COMMON.TXT",
        "SECCOMP_WHITELIST_APP.TXT",
        "SECCOMP_BLACKLIST_COMMON.TXT",
        "SECCOMP_BLACKLIST_APP.TXT",
        ":libseccomp_gen_syscall_nrs_arm",
        ":libseccomp_gen_syscall_nrs_arm64",
        ":libseccomp_gen_syscall_nrs_x86",
        ":libseccomp_gen_syscall_nrs_x86_64",
    ],

    out: [
        "arm64_app_policy.cpp",
        "arm_app_policy.cpp",
        "x86_64_app_policy.cpp",
        "x86_app_policy.cpp",
    ],
}

cc_genrule {
    name: "libseccomp_policy_system_sources",
    recovery_available: true,
    cmd: "$(location genseccomp) --out-dir=$(genDir) --name-modifier=system $(in)",

    tools: [ "genseccomp" ],

    srcs: [
        "SYSCALLS.TXT",
        "SECCOMP_WHITELIST_COMMON.TXT",
        "SECCOMP_WHITELIST_SYSTEM.TXT",
        "SECCOMP_BLACKLIST_COMMON.TXT",
        ":libseccomp_gen_syscall_nrs_arm",
        ":libseccomp_gen_syscall_nrs_arm64",
        ":libseccomp_gen_syscall_nrs_x86",
        ":libseccomp_gen_syscall_nrs_x86_64",
    ],

    out: [
        "arm64_system_policy.cpp",
        "arm_system_policy.cpp",
        "x86_64_system_policy.cpp",
        "x86_system_policy.cpp",
    ],
}

cc_library {
    name: "libseccomp_policy",
    recovery_available: true,
    generated_headers: ["func_to_syscall_nrs"],
    generated_sources: [
        "libseccomp_policy_app_sources",
        "libseccomp_policy_app_zygote_sources",
        "libseccomp_policy_system_sources",
    ],

    srcs: [
        "seccomp/seccomp_policy.cpp",
    ],

    export_include_dirs: ["seccomp/include"],
    cflags: [
        "-Wall",
        "-Werror",
    ],
    shared: {
        shared_libs: ["libbase"],
    },
    static: {
        static_libs: ["libbase"],
    },
}

// This is a temporary library that will use scudo as the native memory
// allocator. To use it, add it as the first shared library.
cc_defaults {
    name: "libc_scudo_wrapper_defaults",
    srcs: [
        "bionic/gwp_asan_wrappers.cpp",
        "bionic/heap_tagging.cpp",
        "bionic/malloc_common.cpp",
        "bionic/malloc_common_dynamic.cpp",
        "bionic/malloc_heapprofd.cpp",
        "bionic/malloc_limit.cpp",
        "bionic/scudo_wrapper.cpp",
        "bionic/__set_errno.cpp",
    ],
    cflags: [
        "-DUSE_SCUDO",
        "-fno-emulated-tls", // Required for GWP-ASan.
    ],
    shared_libs: ["libscudo_wrapper"],

    header_libs: [
        "libc_headers",
        "gwp_asan_headers",
    ],

    static_libs: [
        "libasync_safe",
        "gwp_asan",
    ],

    arch: {
        arm: {
            srcs: [":syscalls-arm.S"],
        },
        arm64: {
            srcs: [":syscalls-arm64.S"],
        },
        x86: {
            srcs: [
                "arch-x86/bionic/__libc_init_sysinfo.cpp",
                ":syscalls-x86.S",
            ],
        },
        x86_64: {
            srcs: [":syscalls-x86_64.S"],
        },
    },

    // Mark this library as global so it overrides all the allocation
    // definitions properly.
    ldflags: ["-Wl,-z,global"],
}

cc_library_shared {
    name: "libc_scudo",
    vendor_available: true,
    stl: "none",
    system_shared_libs: [],

    allow_undefined_symbols: true,
    // Like libc, disable native coverage for libc_scudo.
    native_coverage: false,
}

subdirs = [
    "bionic/scudo",
]<|MERGE_RESOLUTION|>--- conflicted
+++ resolved
@@ -1782,11 +1782,6 @@
     native_bridge_supported: true,
     apex_available: [
         "//apex_available:platform",
-<<<<<<< HEAD
-        "com.android.runtime",
-        "com.android.art.debug",
-        "com.android.art.release",
-=======
         "//apex_available:anyapex",
     ],
     visibility: [
@@ -1796,7 +1791,6 @@
         "//external/libunwind_llvm",
         "//system/core/property_service/libpropertyinfoparser",
         "//system/extras/toolchain-extras",
->>>>>>> c27404e7
     ],
 
     no_libcrt: true,
