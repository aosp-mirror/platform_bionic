/*
 * Copyright (C) 2008 The Android Open Source Project
 * All rights reserved.
 *
 * Redistribution and use in source and binary forms, with or without
 * modification, are permitted provided that the following conditions
 * are met:
 *  * Redistributions of source code must retain the above copyright
 *    notice, this list of conditions and the following disclaimer.
 *  * Redistributions in binary form must reproduce the above copyright
 *    notice, this list of conditions and the following disclaimer in
 *    the documentation and/or other materials provided with the
 *    distribution.
 *
 * THIS SOFTWARE IS PROVIDED BY THE COPYRIGHT HOLDERS AND CONTRIBUTORS
 * "AS IS" AND ANY EXPRESS OR IMPLIED WARRANTIES, INCLUDING, BUT NOT
 * LIMITED TO, THE IMPLIED WARRANTIES OF MERCHANTABILITY AND FITNESS
 * FOR A PARTICULAR PURPOSE ARE DISCLAIMED. IN NO EVENT SHALL THE
 * COPYRIGHT OWNER OR CONTRIBUTORS BE LIABLE FOR ANY DIRECT, INDIRECT,
 * INCIDENTAL, SPECIAL, EXEMPLARY, OR CONSEQUENTIAL DAMAGES (INCLUDING,
 * BUT NOT LIMITED TO, PROCUREMENT OF SUBSTITUTE GOODS OR SERVICES; LOSS
 * OF USE, DATA, OR PROFITS; OR BUSINESS INTERRUPTION) HOWEVER CAUSED
 * AND ON ANY THEORY OF LIABILITY, WHETHER IN CONTRACT, STRICT LIABILITY,
 * OR TORT (INCLUDING NEGLIGENCE OR OTHERWISE) ARISING IN ANY WAY OUT
 * OF THE USE OF THIS SOFTWARE, EVEN IF ADVISED OF THE POSSIBILITY OF
 * SUCH DAMAGE.
 */

#include "system_properties/system_properties.h"

#include <errno.h>
#include <private/android_filesystem_config.h>
#include <stdatomic.h>
#include <stdlib.h>
#include <string.h>
#include <sys/stat.h>
#include <sys/types.h>
#include <unistd.h>

#include <new>

#include <async_safe/CHECK.h>
#include <async_safe/log.h>

#include "private/ErrnoRestorer.h"
#include "private/bionic_futex.h"

#include "system_properties/context_node.h"
#include "system_properties/prop_area.h"
#include "system_properties/prop_info.h"

#define SERIAL_DIRTY(serial) ((serial)&1)
#define SERIAL_VALUE_LEN(serial) ((serial) >> 24)
#define APPCOMPAT_PREFIX "ro.appcompat_override."

static bool is_dir(const char* pathname) {
  struct stat info;
  if (stat(pathname, &info) == -1) {
    return false;
  }
  return S_ISDIR(info.st_mode);
}

bool SystemProperties::Init(const char* filename) {
  // This is called from __libc_init_common, and should leave errno at 0 (http://b/37248982).
  ErrnoRestorer errno_restorer;

  if (initialized_) {
    contexts_->ResetAccess();
    return true;
  }

  properties_filename_ = filename;

  if (!InitContexts(false)) {
    return false;
  }

  initialized_ = true;
  return true;
}

bool SystemProperties::InitContexts(bool load_default_path) {
  if (is_dir(properties_filename_.c_str())) {
    if (access(PROP_TREE_FILE, R_OK) == 0) {
      auto serial_contexts = new (contexts_data_) ContextsSerialized();
      contexts_ = serial_contexts;
      if (!serial_contexts->Initialize(false, properties_filename_.c_str(), nullptr,
                                       load_default_path)) {
        return false;
      }
    } else {
      contexts_ = new (contexts_data_) ContextsSplit();
      if (!contexts_->Initialize(false, properties_filename_.c_str(), nullptr)) {
        return false;
      }
    }
  } else {
    contexts_ = new (contexts_data_) ContextsPreSplit();
    if (!contexts_->Initialize(false, properties_filename_.c_str(), nullptr)) {
      return false;
    }
  }
  return true;
}

bool SystemProperties::AreaInit(const char* filename, bool* fsetxattr_failed) {
  return AreaInit(filename, fsetxattr_failed, false);
}

// Note: load_default_path is only used for testing, as it will cause properties to be loaded from
// one file (specified by PropertyInfoAreaFile.LoadDefaultPath), but be written to "filename".
bool SystemProperties::AreaInit(const char* filename, bool* fsetxattr_failed,
                                bool load_default_path) {
  properties_filename_ = filename;
  auto serial_contexts = new (contexts_data_) ContextsSerialized();
  contexts_ = serial_contexts;
  if (!serial_contexts->Initialize(true, properties_filename_.c_str(), fsetxattr_failed,
                                   load_default_path)) {
    return false;
  }

  auto* appcompat_contexts = new (appcompat_override_contexts_data_) ContextsSerialized();
  appcompat_filename_ = PropertiesFilename(properties_filename_.c_str(), "appcompat_override");
  if (!appcompat_contexts->Initialize(true, appcompat_filename_.c_str(), fsetxattr_failed,
                                      load_default_path)) {
    appcompat_override_contexts_ = nullptr;
    return false;
  }
  appcompat_override_contexts_ = appcompat_contexts;

  initialized_ = true;
  return true;
}

bool SystemProperties::Reload(bool load_default_path) {
  if (!initialized_) {
    return true;
  }

  return InitContexts(load_default_path);
}

uint32_t SystemProperties::AreaSerial() {
  if (!initialized_) {
    return -1;
  }

  prop_area* pa = contexts_->GetSerialPropArea();
  if (!pa) {
    return -1;
  }

  // Make sure this read fulfilled before __system_property_serial
  return atomic_load_explicit(pa->serial(), memory_order_acquire);
}

const prop_info* SystemProperties::Find(const char* name) {
  if (!initialized_) {
    return nullptr;
  }

  prop_area* pa = contexts_->GetPropAreaForName(name);
  if (!pa) {
    async_safe_format_log(ANDROID_LOG_WARN, "libc", "Access denied finding property \"%s\"", name);
    return nullptr;
  }

  return pa->find(name);
}

static bool is_appcompat_override(const char* name) {
  return strncmp(name, APPCOMPAT_PREFIX, strlen(APPCOMPAT_PREFIX)) == 0;
}

static bool is_read_only(const char* name) {
  return strncmp(name, "ro.", 3) == 0;
}

uint32_t SystemProperties::ReadMutablePropertyValue(const prop_info* pi, char* value) {
  // We assume the memcpy below gets serialized by the acquire fence.
  uint32_t new_serial = load_const_atomic(&pi->serial, memory_order_acquire);
  uint32_t serial;
  unsigned int len;
  for (;;) {
    serial = new_serial;
    len = SERIAL_VALUE_LEN(serial);
    if (__predict_false(SERIAL_DIRTY(serial))) {
      // See the comment in the prop_area constructor.
      prop_area* pa = contexts_->GetPropAreaForName(pi->name);
      memcpy(value, pa->dirty_backup_area(), len + 1);
    } else {
      memcpy(value, pi->value, len + 1);
    }
    atomic_thread_fence(memory_order_acquire);
    new_serial = load_const_atomic(&pi->serial, memory_order_relaxed);
    if (__predict_true(serial == new_serial)) {
      break;
    }
    // We need another fence here because we want to ensure that the memcpy in the
    // next iteration of the loop occurs after the load of new_serial above. We could
    // get this guarantee by making the load_const_atomic of new_serial
    // memory_order_acquire instead of memory_order_relaxed, but then we'd pay the
    // penalty of the memory_order_acquire even in the overwhelmingly common case
    // that the serial number didn't change.
    atomic_thread_fence(memory_order_acquire);
  }
  return serial;
}

int SystemProperties::Read(const prop_info* pi, char* name, char* value) {
  uint32_t serial = ReadMutablePropertyValue(pi, value);
  if (name != nullptr) {
    size_t namelen = strlcpy(name, pi->name, PROP_NAME_MAX);
    if (namelen >= PROP_NAME_MAX) {
      async_safe_format_log(ANDROID_LOG_ERROR, "libc",
                            "The property name length for \"%s\" is >= %d;"
                            " please use __system_property_read_callback"
                            " to read this property. (the name is truncated to \"%s\")",
                            pi->name, PROP_NAME_MAX - 1, name);
    }
  }
  if (is_read_only(pi->name) && pi->is_long()) {
    async_safe_format_log(
        ANDROID_LOG_ERROR, "libc",
        "The property \"%s\" has a value with length %zu that is too large for"
        " __system_property_get()/__system_property_read(); use"
        " __system_property_read_callback() instead.",
        pi->name, strlen(pi->long_value()));
  }
  return SERIAL_VALUE_LEN(serial);
}

void SystemProperties::ReadCallback(const prop_info* pi,
                                    void (*callback)(void* cookie, const char* name,
                                                     const char* value, uint32_t serial),
                                    void* cookie) {
  // Read only properties don't need to copy the value to a temporary buffer, since it can never
  // change.  We use relaxed memory order on the serial load for the same reason.
  if (is_read_only(pi->name)) {
    uint32_t serial = load_const_atomic(&pi->serial, memory_order_relaxed);
    if (pi->is_long()) {
      callback(cookie, pi->name, pi->long_value(), serial);
    } else {
      callback(cookie, pi->name, pi->value, serial);
    }
    return;
  }

  char value_buf[PROP_VALUE_MAX];
  uint32_t serial = ReadMutablePropertyValue(pi, value_buf);
  callback(cookie, pi->name, value_buf, serial);
}

int SystemProperties::Get(const char* name, char* value) {
  const prop_info* pi = Find(name);

  if (pi != nullptr) {
    return Read(pi, nullptr, value);
  } else {
    value[0] = 0;
    return 0;
  }
}

int SystemProperties::Update(prop_info* pi, const char* value, unsigned int len) {
  if (len >= PROP_VALUE_MAX) {
    return -1;
  }

  if (!initialized_) {
    return -1;
  }
  bool have_override = appcompat_override_contexts_ != nullptr;

  prop_area* serial_pa = contexts_->GetSerialPropArea();
  prop_area* override_serial_pa =
      have_override ? appcompat_override_contexts_->GetSerialPropArea() : nullptr;
  if (!serial_pa) {
    return -1;
  }
  prop_area* pa = contexts_->GetPropAreaForName(pi->name);
  prop_area* override_pa =
      have_override ? appcompat_override_contexts_->GetPropAreaForName(pi->name) : nullptr;
  if (__predict_false(!pa)) {
    async_safe_format_log(ANDROID_LOG_ERROR, "libc", "Could not find area for \"%s\"", pi->name);
    return -1;
  }
  CHECK(!have_override || (override_pa && override_serial_pa));

  auto* override_pi = const_cast<prop_info*>(have_override ? override_pa->find(pi->name) : nullptr);

  uint32_t serial = atomic_load_explicit(&pi->serial, memory_order_relaxed);
  unsigned int old_len = SERIAL_VALUE_LEN(serial);

  // The contract with readers is that whenever the dirty bit is set, an undamaged copy
  // of the pre-dirty value is available in the dirty backup area. The fence ensures
  // that we publish our dirty area update before allowing readers to see a
  // dirty serial.
  memcpy(pa->dirty_backup_area(), pi->value, old_len + 1);
  if (have_override) {
    memcpy(override_pa->dirty_backup_area(), override_pi->value, old_len + 1);
  }
  atomic_thread_fence(memory_order_release);
  serial |= 1;
  atomic_store_explicit(&pi->serial, serial, memory_order_relaxed);
  strlcpy(pi->value, value, len + 1);
  if (have_override) {
    atomic_store_explicit(&override_pi->serial, serial, memory_order_relaxed);
    strlcpy(override_pi->value, value, len + 1);
  }
  // Now the primary value property area is up-to-date. Let readers know that they should
  // look at the property value instead of the backup area.
  atomic_thread_fence(memory_order_release);
  int new_serial = (len << 24) | ((serial + 1) & 0xffffff);
  atomic_store_explicit(&pi->serial, new_serial, memory_order_relaxed);
  if (have_override) {
    atomic_store_explicit(&override_pi->serial, new_serial, memory_order_relaxed);
  }
  __futex_wake(&pi->serial, INT32_MAX);  // Fence by side effect
  atomic_store_explicit(serial_pa->serial(),
                        atomic_load_explicit(serial_pa->serial(), memory_order_relaxed) + 1,
                        memory_order_release);
  if (have_override) {
    atomic_store_explicit(override_serial_pa->serial(),
                          atomic_load_explicit(serial_pa->serial(), memory_order_relaxed) + 1,
                          memory_order_release);
  }
  __futex_wake(serial_pa->serial(), INT32_MAX);

  return 0;
}

int SystemProperties::Add(const char* name, unsigned int namelen, const char* value,
                          unsigned int valuelen) {
  if (valuelen >= PROP_VALUE_MAX && !is_read_only(name)) {
    return -1;
  }

  if (namelen < 1) {
    return -1;
  }

  if (!initialized_) {
    return -1;
  }

  prop_area* serial_pa = contexts_->GetSerialPropArea();
  if (serial_pa == nullptr) {
    return -1;
  }

  prop_area* pa = contexts_->GetPropAreaForName(name);
  if (!pa) {
    async_safe_format_log(ANDROID_LOG_ERROR, "libc", "Access denied adding property \"%s\"", name);
    return -1;
  }

  bool ret = pa->add(name, namelen, value, valuelen);
  if (!ret) {
    return -1;
  }

  if (appcompat_override_contexts_ != nullptr) {
    bool is_override = is_appcompat_override(name);
    const char* override_name = name;
    if (is_override) override_name += strlen(APPCOMPAT_PREFIX);
    prop_area* other_pa = appcompat_override_contexts_->GetPropAreaForName(override_name);
    prop_area* other_serial_pa = appcompat_override_contexts_->GetSerialPropArea();
    CHECK(other_pa && other_serial_pa);
    // We may write a property twice to overrides, once for the ro.*, and again for the
    // ro.appcompat_override.ro.* property. If we've already written, then we should essentially
    // perform an Update, not an Add.
    auto other_pi = const_cast<prop_info*>(other_pa->find(override_name));
    if (!other_pi) {
      if (other_pa->add(override_name, strlen(override_name), value, valuelen)) {
        atomic_store_explicit(
            other_serial_pa->serial(),
            atomic_load_explicit(other_serial_pa->serial(), memory_order_relaxed) + 1,
            memory_order_release);
      }
    } else if (is_override) {
      // We already wrote the ro.*, but appcompat_override.ro.* should override that. We don't
      // need to do the usual dirty bit setting, as this only happens during the init process,
<<<<<<< HEAD
      // before any readers are started.
      CHECK(getpid() == 1);
=======
      // before any readers are started. Check that only init or root can write appcompat props.
      CHECK(getpid() == 1 || getuid() == 0);
>>>>>>> 0207a6a1
      atomic_thread_fence(memory_order_release);
      strlcpy(other_pi->value, value, valuelen + 1);
    }
  }

  // There is only a single mutator, but we want to make sure that
  // updates are visible to a reader waiting for the update.
  atomic_store_explicit(serial_pa->serial(),
                        atomic_load_explicit(serial_pa->serial(), memory_order_relaxed) + 1,
                        memory_order_release);
  __futex_wake(serial_pa->serial(), INT32_MAX);
  return 0;
}

uint32_t SystemProperties::WaitAny(uint32_t old_serial) {
  uint32_t new_serial;
  Wait(nullptr, old_serial, &new_serial, nullptr);
  return new_serial;
}

bool SystemProperties::Wait(const prop_info* pi, uint32_t old_serial, uint32_t* new_serial_ptr,
                            const timespec* relative_timeout) {
  // Are we waiting on the global serial or a specific serial?
  atomic_uint_least32_t* serial_ptr;
  if (pi == nullptr) {
    if (!initialized_) {
      return -1;
    }

    prop_area* serial_pa = contexts_->GetSerialPropArea();
    if (serial_pa == nullptr) {
      return -1;
    }

    serial_ptr = serial_pa->serial();
  } else {
    serial_ptr = const_cast<atomic_uint_least32_t*>(&pi->serial);
  }

  uint32_t new_serial;
  do {
    int rc;
    if ((rc = __futex_wait(serial_ptr, old_serial, relative_timeout)) != 0 && rc == -ETIMEDOUT) {
      return false;
    }
    new_serial = load_const_atomic(serial_ptr, memory_order_acquire);
  } while (new_serial == old_serial);

  *new_serial_ptr = new_serial;
  return true;
}

const prop_info* SystemProperties::FindNth(unsigned n) {
  struct find_nth {
    const uint32_t sought;
    uint32_t current;
    const prop_info* result;

    explicit find_nth(uint32_t n) : sought(n), current(0), result(nullptr) {
    }
    static void fn(const prop_info* pi, void* ptr) {
      find_nth* self = reinterpret_cast<find_nth*>(ptr);
      if (self->current++ == self->sought) self->result = pi;
    }
  } state(n);
  Foreach(find_nth::fn, &state);
  return state.result;
}

int SystemProperties::Foreach(void (*propfn)(const prop_info* pi, void* cookie), void* cookie) {
  if (!initialized_) {
    return -1;
  }

  contexts_->ForEach(propfn, cookie);

  return 0;
}<|MERGE_RESOLUTION|>--- conflicted
+++ resolved
@@ -382,13 +382,8 @@
     } else if (is_override) {
       // We already wrote the ro.*, but appcompat_override.ro.* should override that. We don't
       // need to do the usual dirty bit setting, as this only happens during the init process,
-<<<<<<< HEAD
-      // before any readers are started.
-      CHECK(getpid() == 1);
-=======
       // before any readers are started. Check that only init or root can write appcompat props.
       CHECK(getpid() == 1 || getuid() == 0);
->>>>>>> 0207a6a1
       atomic_thread_fence(memory_order_release);
       strlcpy(other_pi->value, value, valuelen + 1);
     }
