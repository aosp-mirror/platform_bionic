--- conflicted
+++ resolved
@@ -69,10 +69,7 @@
 #define HWCAP2_RNG (1 << 16)
 #define HWCAP2_BTI (1 << 17)
 #define HWCAP2_MTE (1 << 18)
-<<<<<<< HEAD
-=======
 #define HWCAP2_ECV (1 << 19)
 #define HWCAP2_AFP (1 << 20)
 #define HWCAP2_RPRES (1 << 21)
->>>>>>> f3b820f1
 #endif