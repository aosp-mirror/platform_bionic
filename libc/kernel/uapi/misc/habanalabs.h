--- conflicted
+++ resolved
@@ -208,11 +208,43 @@
   GAUDI_ENGINE_ID_NIC_9,
   GAUDI_ENGINE_ID_SIZE
 };
+enum hl_goya_pll_index {
+  HL_GOYA_CPU_PLL = 0,
+  HL_GOYA_IC_PLL,
+  HL_GOYA_MC_PLL,
+  HL_GOYA_MME_PLL,
+  HL_GOYA_PCI_PLL,
+  HL_GOYA_EMMC_PLL,
+  HL_GOYA_TPC_PLL,
+  HL_GOYA_PLL_MAX
+};
+enum hl_gaudi_pll_index {
+  HL_GAUDI_CPU_PLL = 0,
+  HL_GAUDI_PCI_PLL,
+  HL_GAUDI_SRAM_PLL,
+  HL_GAUDI_HBM_PLL,
+  HL_GAUDI_NIC_PLL,
+  HL_GAUDI_DMA_PLL,
+  HL_GAUDI_MESH_PLL,
+  HL_GAUDI_MME_PLL,
+  HL_GAUDI_TPC_PLL,
+  HL_GAUDI_IF_PLL,
+  HL_GAUDI_PLL_MAX
+};
 enum hl_device_status {
   HL_DEVICE_STATUS_OPERATIONAL,
   HL_DEVICE_STATUS_IN_RESET,
   HL_DEVICE_STATUS_MALFUNCTION,
-  HL_DEVICE_STATUS_NEEDS_RESET
+  HL_DEVICE_STATUS_NEEDS_RESET,
+  HL_DEVICE_STATUS_IN_DEVICE_CREATION,
+  HL_DEVICE_STATUS_LAST = HL_DEVICE_STATUS_IN_DEVICE_CREATION
+};
+enum hl_server_type {
+  HL_SERVER_TYPE_UNKNOWN = 0,
+  HL_SERVER_GAUDI_HLS1 = 1,
+  HL_SERVER_GAUDI_HLS1H = 2,
+  HL_SERVER_GAUDI_TYPE1 = 3,
+  HL_SERVER_GAUDI_TYPE2 = 4
 };
 #define HL_INFO_HW_IP_INFO 0
 #define HL_INFO_HW_EVENTS 1
@@ -230,8 +262,6 @@
 #define HL_INFO_SYNC_MANAGER 14
 #define HL_INFO_TOTAL_ENERGY 15
 #define HL_INFO_PLL_FREQUENCY 16
-<<<<<<< HEAD
-=======
 #define HL_INFO_POWER 17
 #define HL_INFO_OPEN_STATS 18
 #define HL_INFO_DRAM_REPLACED_ROWS 21
@@ -239,7 +269,6 @@
 #define HL_INFO_LAST_ERR_OPEN_DEV_TIME 23
 #define HL_INFO_CS_TIMEOUT_EVENT 24
 #define HL_INFO_RAZWI_EVENT 25
->>>>>>> f3b820f1
 #define HL_INFO_VERSION_MAX_LEN 128
 #define HL_INFO_CARD_NAME_MAX_LEN 16
 struct hl_info_hw_ip_info {
@@ -252,7 +281,7 @@
   __u32 module_id;
   __u32 reserved;
   __u16 first_available_interrupt_id;
-  __u16 reserved2;
+  __u16 server_type;
   __u32 cpld_version;
   __u32 psoc_pci_pll_nr;
   __u32 psoc_pci_pll_nf;
@@ -263,7 +292,7 @@
   __u8 pad[2];
   __u8 cpucp_version[HL_INFO_VERSION_MAX_LEN];
   __u8 card_name[HL_INFO_CARD_NAME_MAX_LEN];
-  __u64 reserved3;
+  __u64 reserved2;
   __u64 dram_page_size;
 };
 struct hl_info_dram_usage {
@@ -320,6 +349,13 @@
 #define HL_PLL_NUM_OUTPUTS 4
 struct hl_pll_frequency_info {
   __u16 output[HL_PLL_NUM_OUTPUTS];
+};
+struct hl_open_stats_info {
+  __u64 open_counter;
+  __u64 last_open_period_ms;
+};
+struct hl_power_info {
+  __u64 power;
 };
 struct hl_info_sync_manager {
   __u32 first_available_sync_object;
@@ -411,11 +447,13 @@
   union {
     __u64 cb_handle;
     __u64 signal_seq_arr;
+    __u64 encaps_signal_seq;
   };
   __u32 queue_index;
   union {
     __u32 cb_size;
     __u32 num_signal_seq_arr;
+    __u32 encaps_signal_offset;
   };
   __u32 cs_chunk_flags;
   __u32 collective_engine_id;
@@ -429,43 +467,47 @@
 #define HL_CS_FLAGS_STAGED_SUBMISSION 0x40
 #define HL_CS_FLAGS_STAGED_SUBMISSION_FIRST 0x80
 #define HL_CS_FLAGS_STAGED_SUBMISSION_LAST 0x100
+#define HL_CS_FLAGS_CUSTOM_TIMEOUT 0x200
+#define HL_CS_FLAGS_SKIP_RESET_ON_TIMEOUT 0x400
+#define HL_CS_FLAGS_ENCAP_SIGNALS 0x800
+#define HL_CS_FLAGS_RESERVE_SIGNALS_ONLY 0x1000
+#define HL_CS_FLAGS_UNRESERVE_SIGNALS_ONLY 0x2000
 #define HL_CS_STATUS_SUCCESS 0
 #define HL_MAX_JOBS_PER_CS 512
 struct hl_cs_in {
   __u64 chunks_restore;
   __u64 chunks_execute;
   union {
-    __u64 chunks_store;
     __u64 seq;
+    __u32 encaps_sig_handle_id;
+    struct {
+      __u32 encaps_signals_count;
+      __u32 encaps_signals_q_idx;
+    };
   };
   __u32 num_chunks_restore;
   __u32 num_chunks_execute;
-  __u32 num_chunks_store;
+  __u32 timeout;
   __u32 cs_flags;
   __u32 ctx_id;
 };
 struct hl_cs_out {
-  __u64 seq;
+  union {
+    __u64 seq;
+    struct {
+      __u32 handle_id;
+      __u32 count;
+    };
+  };
   __u32 status;
-<<<<<<< HEAD
-  __u32 pad;
-=======
   __u32 sob_base_addr_offset;
   __u16 sob_count_before_submission;
   __u16 pad[3];
->>>>>>> f3b820f1
 };
 union hl_cs_args {
   struct hl_cs_in in;
   struct hl_cs_out out;
 };
-<<<<<<< HEAD
-struct hl_wait_cs_in {
-  __u64 seq;
-  __u64 timeout_us;
-  __u32 ctx_id;
-  __u32 pad;
-=======
 #define HL_WAIT_CS_FLAGS_INTERRUPT 0x2
 #define HL_WAIT_CS_FLAGS_INTERRUPT_MASK 0xFFF00000
 #define HL_WAIT_CS_FLAGS_MULTI_CS 0x4
@@ -495,19 +537,19 @@
     __u64 interrupt_timeout_us;
   };
   __u64 cq_counters_offset;
->>>>>>> f3b820f1
 };
 #define HL_WAIT_CS_STATUS_COMPLETED 0
 #define HL_WAIT_CS_STATUS_BUSY 1
 #define HL_WAIT_CS_STATUS_TIMEDOUT 2
 #define HL_WAIT_CS_STATUS_ABORTED 3
-#define HL_WAIT_CS_STATUS_INTERRUPTED 4
 #define HL_WAIT_CS_STATUS_FLAG_GONE 0x1
 #define HL_WAIT_CS_STATUS_FLAG_TIMESTAMP_VLD 0x2
 struct hl_wait_cs_out {
   __u32 status;
   __u32 flags;
   __s64 timestamp_nsec;
+  __u32 cs_completion_map;
+  __u32 pad;
 };
 union hl_wait_cs_args {
   struct hl_wait_cs_in in;
@@ -518,9 +560,11 @@
 #define HL_MEM_OP_MAP 2
 #define HL_MEM_OP_UNMAP 3
 #define HL_MEM_OP_MAP_BLOCK 4
+#define HL_MEM_OP_EXPORT_DMABUF_FD 5
 #define HL_MEM_CONTIGUOUS 0x1
 #define HL_MEM_SHARED 0x2
 #define HL_MEM_USERPTR 0x4
+#define HL_MEM_FORCE_HINT 0x8
 struct hl_mem_in {
   union {
     struct {
@@ -544,6 +588,10 @@
     struct {
       __u64 device_virt_addr;
     } unmap;
+    struct {
+      __u64 handle;
+      __u64 mem_size;
+    } export_dmabuf_fd;
   };
   __u32 op;
   __u32 flags;
@@ -559,6 +607,7 @@
       __u32 block_size;
       __u32 pad;
     };
+    __s32 fd;
   };
 };
 union hl_mem_args {
