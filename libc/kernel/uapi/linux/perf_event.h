/****************************************************************************
 ****************************************************************************
 ***
 ***   This header was automatically generated from a Linux kernel header
 ***   of the same name, to make information necessary for userspace to
 ***   call into the kernel available to libc.  It contains only constants,
 ***   structures, and macros generated from the original header, and thus,
 ***   contains no copyrightable information.
 ***
 ***   To edit the content of this header, modify the corresponding
 ***   source file (e.g. under external/kernel-headers/original/) then
 ***   run bionic/libc/kernel/tools/update_all.py
 ***
 ***   Any manual change here will be lost the next time this script will
 ***   be run. You've been warned!
 ***
 ****************************************************************************
 ****************************************************************************/
#ifndef _UAPI_LINUX_PERF_EVENT_H
#define _UAPI_LINUX_PERF_EVENT_H
#include <linux/types.h>
#include <linux/ioctl.h>
#include <asm/byteorder.h>
enum perf_type_id {
  PERF_TYPE_HARDWARE = 0,
  PERF_TYPE_SOFTWARE = 1,
  PERF_TYPE_TRACEPOINT = 2,
  PERF_TYPE_HW_CACHE = 3,
  PERF_TYPE_RAW = 4,
  PERF_TYPE_BREAKPOINT = 5,
  PERF_TYPE_MAX,
};
enum perf_hw_id {
  PERF_COUNT_HW_CPU_CYCLES = 0,
  PERF_COUNT_HW_INSTRUCTIONS = 1,
  PERF_COUNT_HW_CACHE_REFERENCES = 2,
  PERF_COUNT_HW_CACHE_MISSES = 3,
  PERF_COUNT_HW_BRANCH_INSTRUCTIONS = 4,
  PERF_COUNT_HW_BRANCH_MISSES = 5,
  PERF_COUNT_HW_BUS_CYCLES = 6,
  PERF_COUNT_HW_STALLED_CYCLES_FRONTEND = 7,
  PERF_COUNT_HW_STALLED_CYCLES_BACKEND = 8,
  PERF_COUNT_HW_REF_CPU_CYCLES = 9,
  PERF_COUNT_HW_MAX,
};
enum perf_hw_cache_id {
  PERF_COUNT_HW_CACHE_L1D = 0,
  PERF_COUNT_HW_CACHE_L1I = 1,
  PERF_COUNT_HW_CACHE_LL = 2,
  PERF_COUNT_HW_CACHE_DTLB = 3,
  PERF_COUNT_HW_CACHE_ITLB = 4,
  PERF_COUNT_HW_CACHE_BPU = 5,
  PERF_COUNT_HW_CACHE_NODE = 6,
  PERF_COUNT_HW_CACHE_MAX,
};
enum perf_hw_cache_op_id {
  PERF_COUNT_HW_CACHE_OP_READ = 0,
  PERF_COUNT_HW_CACHE_OP_WRITE = 1,
  PERF_COUNT_HW_CACHE_OP_PREFETCH = 2,
  PERF_COUNT_HW_CACHE_OP_MAX,
};
enum perf_hw_cache_op_result_id {
  PERF_COUNT_HW_CACHE_RESULT_ACCESS = 0,
  PERF_COUNT_HW_CACHE_RESULT_MISS = 1,
  PERF_COUNT_HW_CACHE_RESULT_MAX,
};
enum perf_sw_ids {
  PERF_COUNT_SW_CPU_CLOCK = 0,
  PERF_COUNT_SW_TASK_CLOCK = 1,
  PERF_COUNT_SW_PAGE_FAULTS = 2,
  PERF_COUNT_SW_CONTEXT_SWITCHES = 3,
  PERF_COUNT_SW_CPU_MIGRATIONS = 4,
  PERF_COUNT_SW_PAGE_FAULTS_MIN = 5,
  PERF_COUNT_SW_PAGE_FAULTS_MAJ = 6,
  PERF_COUNT_SW_ALIGNMENT_FAULTS = 7,
  PERF_COUNT_SW_EMULATION_FAULTS = 8,
  PERF_COUNT_SW_DUMMY = 9,
  PERF_COUNT_SW_BPF_OUTPUT = 10,
  PERF_COUNT_SW_MAX,
};
enum perf_event_sample_format {
  PERF_SAMPLE_IP = 1U << 0,
  PERF_SAMPLE_TID = 1U << 1,
  PERF_SAMPLE_TIME = 1U << 2,
  PERF_SAMPLE_ADDR = 1U << 3,
  PERF_SAMPLE_READ = 1U << 4,
  PERF_SAMPLE_CALLCHAIN = 1U << 5,
  PERF_SAMPLE_ID = 1U << 6,
  PERF_SAMPLE_CPU = 1U << 7,
  PERF_SAMPLE_PERIOD = 1U << 8,
  PERF_SAMPLE_STREAM_ID = 1U << 9,
  PERF_SAMPLE_RAW = 1U << 10,
  PERF_SAMPLE_BRANCH_STACK = 1U << 11,
  PERF_SAMPLE_REGS_USER = 1U << 12,
  PERF_SAMPLE_STACK_USER = 1U << 13,
  PERF_SAMPLE_WEIGHT = 1U << 14,
  PERF_SAMPLE_DATA_SRC = 1U << 15,
  PERF_SAMPLE_IDENTIFIER = 1U << 16,
  PERF_SAMPLE_TRANSACTION = 1U << 17,
  PERF_SAMPLE_REGS_INTR = 1U << 18,
  PERF_SAMPLE_PHYS_ADDR = 1U << 19,
  PERF_SAMPLE_AUX = 1U << 20,
  PERF_SAMPLE_CGROUP = 1U << 21,
  PERF_SAMPLE_DATA_PAGE_SIZE = 1U << 22,
  PERF_SAMPLE_CODE_PAGE_SIZE = 1U << 23,
  PERF_SAMPLE_WEIGHT_STRUCT = 1U << 24,
  PERF_SAMPLE_MAX = 1U << 25,
  __PERF_SAMPLE_CALLCHAIN_EARLY = 1ULL << 63,
};
#define PERF_SAMPLE_WEIGHT_TYPE (PERF_SAMPLE_WEIGHT | PERF_SAMPLE_WEIGHT_STRUCT)
enum perf_branch_sample_type_shift {
  PERF_SAMPLE_BRANCH_USER_SHIFT = 0,
  PERF_SAMPLE_BRANCH_KERNEL_SHIFT = 1,
  PERF_SAMPLE_BRANCH_HV_SHIFT = 2,
  PERF_SAMPLE_BRANCH_ANY_SHIFT = 3,
  PERF_SAMPLE_BRANCH_ANY_CALL_SHIFT = 4,
  PERF_SAMPLE_BRANCH_ANY_RETURN_SHIFT = 5,
  PERF_SAMPLE_BRANCH_IND_CALL_SHIFT = 6,
  PERF_SAMPLE_BRANCH_ABORT_TX_SHIFT = 7,
  PERF_SAMPLE_BRANCH_IN_TX_SHIFT = 8,
  PERF_SAMPLE_BRANCH_NO_TX_SHIFT = 9,
  PERF_SAMPLE_BRANCH_COND_SHIFT = 10,
  PERF_SAMPLE_BRANCH_CALL_STACK_SHIFT = 11,
  PERF_SAMPLE_BRANCH_IND_JUMP_SHIFT = 12,
  PERF_SAMPLE_BRANCH_CALL_SHIFT = 13,
  PERF_SAMPLE_BRANCH_NO_FLAGS_SHIFT = 14,
  PERF_SAMPLE_BRANCH_NO_CYCLES_SHIFT = 15,
  PERF_SAMPLE_BRANCH_TYPE_SAVE_SHIFT = 16,
  PERF_SAMPLE_BRANCH_HW_INDEX_SHIFT = 17,
  PERF_SAMPLE_BRANCH_MAX_SHIFT
};
enum perf_branch_sample_type {
  PERF_SAMPLE_BRANCH_USER = 1U << PERF_SAMPLE_BRANCH_USER_SHIFT,
  PERF_SAMPLE_BRANCH_KERNEL = 1U << PERF_SAMPLE_BRANCH_KERNEL_SHIFT,
  PERF_SAMPLE_BRANCH_HV = 1U << PERF_SAMPLE_BRANCH_HV_SHIFT,
  PERF_SAMPLE_BRANCH_ANY = 1U << PERF_SAMPLE_BRANCH_ANY_SHIFT,
  PERF_SAMPLE_BRANCH_ANY_CALL = 1U << PERF_SAMPLE_BRANCH_ANY_CALL_SHIFT,
  PERF_SAMPLE_BRANCH_ANY_RETURN = 1U << PERF_SAMPLE_BRANCH_ANY_RETURN_SHIFT,
  PERF_SAMPLE_BRANCH_IND_CALL = 1U << PERF_SAMPLE_BRANCH_IND_CALL_SHIFT,
  PERF_SAMPLE_BRANCH_ABORT_TX = 1U << PERF_SAMPLE_BRANCH_ABORT_TX_SHIFT,
  PERF_SAMPLE_BRANCH_IN_TX = 1U << PERF_SAMPLE_BRANCH_IN_TX_SHIFT,
  PERF_SAMPLE_BRANCH_NO_TX = 1U << PERF_SAMPLE_BRANCH_NO_TX_SHIFT,
  PERF_SAMPLE_BRANCH_COND = 1U << PERF_SAMPLE_BRANCH_COND_SHIFT,
  PERF_SAMPLE_BRANCH_CALL_STACK = 1U << PERF_SAMPLE_BRANCH_CALL_STACK_SHIFT,
  PERF_SAMPLE_BRANCH_IND_JUMP = 1U << PERF_SAMPLE_BRANCH_IND_JUMP_SHIFT,
  PERF_SAMPLE_BRANCH_CALL = 1U << PERF_SAMPLE_BRANCH_CALL_SHIFT,
  PERF_SAMPLE_BRANCH_NO_FLAGS = 1U << PERF_SAMPLE_BRANCH_NO_FLAGS_SHIFT,
  PERF_SAMPLE_BRANCH_NO_CYCLES = 1U << PERF_SAMPLE_BRANCH_NO_CYCLES_SHIFT,
  PERF_SAMPLE_BRANCH_TYPE_SAVE = 1U << PERF_SAMPLE_BRANCH_TYPE_SAVE_SHIFT,
  PERF_SAMPLE_BRANCH_HW_INDEX = 1U << PERF_SAMPLE_BRANCH_HW_INDEX_SHIFT,
  PERF_SAMPLE_BRANCH_MAX = 1U << PERF_SAMPLE_BRANCH_MAX_SHIFT,
};
enum {
  PERF_BR_UNKNOWN = 0,
  PERF_BR_COND = 1,
  PERF_BR_UNCOND = 2,
  PERF_BR_IND = 3,
  PERF_BR_CALL = 4,
  PERF_BR_IND_CALL = 5,
  PERF_BR_RET = 6,
  PERF_BR_SYSCALL = 7,
  PERF_BR_SYSRET = 8,
  PERF_BR_COND_CALL = 9,
  PERF_BR_COND_RET = 10,
  PERF_BR_MAX,
};
#define PERF_SAMPLE_BRANCH_PLM_ALL (PERF_SAMPLE_BRANCH_USER | PERF_SAMPLE_BRANCH_KERNEL | PERF_SAMPLE_BRANCH_HV)
enum perf_sample_regs_abi {
  PERF_SAMPLE_REGS_ABI_NONE = 0,
  PERF_SAMPLE_REGS_ABI_32 = 1,
  PERF_SAMPLE_REGS_ABI_64 = 2,
};
enum {
  PERF_TXN_ELISION = (1 << 0),
  PERF_TXN_TRANSACTION = (1 << 1),
  PERF_TXN_SYNC = (1 << 2),
  PERF_TXN_ASYNC = (1 << 3),
  PERF_TXN_RETRY = (1 << 4),
  PERF_TXN_CONFLICT = (1 << 5),
  PERF_TXN_CAPACITY_WRITE = (1 << 6),
  PERF_TXN_CAPACITY_READ = (1 << 7),
  PERF_TXN_MAX = (1 << 8),
  PERF_TXN_ABORT_MASK = (0xffffffffULL << 32),
  PERF_TXN_ABORT_SHIFT = 32,
};
enum perf_event_read_format {
  PERF_FORMAT_TOTAL_TIME_ENABLED = 1U << 0,
  PERF_FORMAT_TOTAL_TIME_RUNNING = 1U << 1,
  PERF_FORMAT_ID = 1U << 2,
  PERF_FORMAT_GROUP = 1U << 3,
  PERF_FORMAT_MAX = 1U << 4,
};
#define PERF_ATTR_SIZE_VER0 64
#define PERF_ATTR_SIZE_VER1 72
#define PERF_ATTR_SIZE_VER2 80
#define PERF_ATTR_SIZE_VER3 96
#define PERF_ATTR_SIZE_VER4 104
#define PERF_ATTR_SIZE_VER5 112
#define PERF_ATTR_SIZE_VER6 120
struct perf_event_attr {
  __u32 type;
  __u32 size;
  __u64 config;
  union {
    __u64 sample_period;
    __u64 sample_freq;
  };
  __u64 sample_type;
  __u64 read_format;
  __u64 disabled : 1, inherit : 1, pinned : 1, exclusive : 1, exclude_user : 1, exclude_kernel : 1, exclude_hv : 1, exclude_idle : 1, mmap : 1, comm : 1, freq : 1, inherit_stat : 1, enable_on_exec : 1, task : 1, watermark : 1, precise_ip : 2, mmap_data : 1, sample_id_all : 1, exclude_host : 1, exclude_guest : 1, exclude_callchain_kernel : 1, exclude_callchain_user : 1, mmap2 : 1, comm_exec : 1, use_clockid : 1, context_switch : 1, write_backward : 1, namespaces : 1, ksymbol : 1, bpf_event : 1, aux_output : 1, cgroup : 1, text_poke : 1, build_id : 1, __reserved_1 : 29;
  union {
    __u32 wakeup_events;
    __u32 wakeup_watermark;
  };
  __u32 bp_type;
  union {
    __u64 bp_addr;
    __u64 kprobe_func;
    __u64 uprobe_path;
    __u64 config1;
  };
  union {
    __u64 bp_len;
    __u64 kprobe_addr;
    __u64 probe_offset;
    __u64 config2;
  };
  __u64 branch_sample_type;
  __u64 sample_regs_user;
  __u32 sample_stack_user;
  __s32 clockid;
  __u64 sample_regs_intr;
  __u32 aux_watermark;
  __u16 sample_max_stack;
  __u16 __reserved_2;
  __u32 aux_sample_size;
  __u32 __reserved_3;
};
struct perf_event_query_bpf {
  __u32 ids_len;
  __u32 prog_cnt;
  __u32 ids[0];
};
#define PERF_EVENT_IOC_ENABLE _IO('$', 0)
#define PERF_EVENT_IOC_DISABLE _IO('$', 1)
#define PERF_EVENT_IOC_REFRESH _IO('$', 2)
#define PERF_EVENT_IOC_RESET _IO('$', 3)
#define PERF_EVENT_IOC_PERIOD _IOW('$', 4, __u64)
#define PERF_EVENT_IOC_SET_OUTPUT _IO('$', 5)
#define PERF_EVENT_IOC_SET_FILTER _IOW('$', 6, char *)
#define PERF_EVENT_IOC_ID _IOR('$', 7, __u64 *)
#define PERF_EVENT_IOC_SET_BPF _IOW('$', 8, __u32)
#define PERF_EVENT_IOC_PAUSE_OUTPUT _IOW('$', 9, __u32)
#define PERF_EVENT_IOC_QUERY_BPF _IOWR('$', 10, struct perf_event_query_bpf *)
#define PERF_EVENT_IOC_MODIFY_ATTRIBUTES _IOW('$', 11, struct perf_event_attr *)
enum perf_event_ioc_flags {
  PERF_IOC_FLAG_GROUP = 1U << 0,
};
struct perf_event_mmap_page {
  __u32 version;
  __u32 compat_version;
  __u32 lock;
  __u32 index;
  __s64 offset;
  __u64 time_enabled;
  __u64 time_running;
  union {
    __u64 capabilities;
    struct {
      __u64 cap_bit0 : 1, cap_bit0_is_deprecated : 1, cap_user_rdpmc : 1, cap_user_time : 1, cap_user_time_zero : 1, cap_user_time_short : 1, cap_____res : 58;
    };
  };
  __u16 pmc_width;
  __u16 time_shift;
  __u32 time_mult;
  __u64 time_offset;
  __u64 time_zero;
  __u32 size;
  __u32 __reserved_1;
  __u64 time_cycles;
  __u64 time_mask;
  __u8 __reserved[116 * 8];
  __u64 data_head;
  __u64 data_tail;
  __u64 data_offset;
  __u64 data_size;
  __u64 aux_head;
  __u64 aux_tail;
  __u64 aux_offset;
  __u64 aux_size;
};
#define PERF_RECORD_MISC_CPUMODE_MASK (7 << 0)
#define PERF_RECORD_MISC_CPUMODE_UNKNOWN (0 << 0)
#define PERF_RECORD_MISC_KERNEL (1 << 0)
#define PERF_RECORD_MISC_USER (2 << 0)
#define PERF_RECORD_MISC_HYPERVISOR (3 << 0)
#define PERF_RECORD_MISC_GUEST_KERNEL (4 << 0)
#define PERF_RECORD_MISC_GUEST_USER (5 << 0)
#define PERF_RECORD_MISC_PROC_MAP_PARSE_TIMEOUT (1 << 12)
#define PERF_RECORD_MISC_MMAP_DATA (1 << 13)
#define PERF_RECORD_MISC_COMM_EXEC (1 << 13)
#define PERF_RECORD_MISC_FORK_EXEC (1 << 13)
#define PERF_RECORD_MISC_SWITCH_OUT (1 << 13)
#define PERF_RECORD_MISC_EXACT_IP (1 << 14)
#define PERF_RECORD_MISC_SWITCH_OUT_PREEMPT (1 << 14)
#define PERF_RECORD_MISC_MMAP_BUILD_ID (1 << 14)
#define PERF_RECORD_MISC_EXT_RESERVED (1 << 15)
struct perf_event_header {
  __u32 type;
  __u16 misc;
  __u16 size;
};
struct perf_ns_link_info {
  __u64 dev;
  __u64 ino;
};
enum {
  NET_NS_INDEX = 0,
  UTS_NS_INDEX = 1,
  IPC_NS_INDEX = 2,
  PID_NS_INDEX = 3,
  USER_NS_INDEX = 4,
  MNT_NS_INDEX = 5,
  CGROUP_NS_INDEX = 6,
  NR_NAMESPACES,
};
enum perf_event_type {
  PERF_RECORD_MMAP = 1,
  PERF_RECORD_LOST = 2,
  PERF_RECORD_COMM = 3,
  PERF_RECORD_EXIT = 4,
  PERF_RECORD_THROTTLE = 5,
  PERF_RECORD_UNTHROTTLE = 6,
  PERF_RECORD_FORK = 7,
  PERF_RECORD_READ = 8,
  PERF_RECORD_SAMPLE = 9,
  PERF_RECORD_MMAP2 = 10,
  PERF_RECORD_AUX = 11,
  PERF_RECORD_ITRACE_START = 12,
  PERF_RECORD_LOST_SAMPLES = 13,
  PERF_RECORD_SWITCH = 14,
  PERF_RECORD_SWITCH_CPU_WIDE = 15,
  PERF_RECORD_NAMESPACES = 16,
  PERF_RECORD_KSYMBOL = 17,
  PERF_RECORD_BPF_EVENT = 18,
  PERF_RECORD_CGROUP = 19,
  PERF_RECORD_TEXT_POKE = 20,
  PERF_RECORD_MAX,
};
enum perf_record_ksymbol_type {
  PERF_RECORD_KSYMBOL_TYPE_UNKNOWN = 0,
  PERF_RECORD_KSYMBOL_TYPE_BPF = 1,
  PERF_RECORD_KSYMBOL_TYPE_OOL = 2,
  PERF_RECORD_KSYMBOL_TYPE_MAX
};
#define PERF_RECORD_KSYMBOL_FLAGS_UNREGISTER (1 << 0)
enum perf_bpf_event_type {
  PERF_BPF_EVENT_UNKNOWN = 0,
  PERF_BPF_EVENT_PROG_LOAD = 1,
  PERF_BPF_EVENT_PROG_UNLOAD = 2,
  PERF_BPF_EVENT_MAX,
};
#define PERF_MAX_STACK_DEPTH 127
#define PERF_MAX_CONTEXTS_PER_STACK 8
enum perf_callchain_context {
  PERF_CONTEXT_HV = (__u64) - 32,
  PERF_CONTEXT_KERNEL = (__u64) - 128,
  PERF_CONTEXT_USER = (__u64) - 512,
  PERF_CONTEXT_GUEST = (__u64) - 2048,
  PERF_CONTEXT_GUEST_KERNEL = (__u64) - 2176,
  PERF_CONTEXT_GUEST_USER = (__u64) - 2560,
  PERF_CONTEXT_MAX = (__u64) - 4095,
};
#define PERF_AUX_FLAG_TRUNCATED 0x01
#define PERF_AUX_FLAG_OVERWRITE 0x02
#define PERF_AUX_FLAG_PARTIAL 0x04
#define PERF_AUX_FLAG_COLLISION 0x08
#define PERF_FLAG_FD_NO_GROUP (1UL << 0)
#define PERF_FLAG_FD_OUTPUT (1UL << 1)
#define PERF_FLAG_PID_CGROUP (1UL << 2)
#define PERF_FLAG_FD_CLOEXEC (1UL << 3)
#ifdef __LITTLE_ENDIAN_BITFIELD
union perf_mem_data_src {
  __u64 val;
  struct {
    __u64 mem_op : 5, mem_lvl : 14, mem_snoop : 5, mem_lock : 2, mem_dtlb : 7, mem_lvl_num : 4, mem_remote : 1, mem_snoopx : 2, mem_blk : 3, mem_rsvd : 21;
  };
};
#elif defined(__BIG_ENDIAN_BITFIELD)
union perf_mem_data_src {
  __u64 val;
  struct {
    __u64 mem_rsvd : 21, mem_blk : 3, mem_snoopx : 2, mem_remote : 1, mem_lvl_num : 4, mem_dtlb : 7, mem_lock : 2, mem_snoop : 5, mem_lvl : 14, mem_op : 5;
  };
};
#else
#error "Unknown endianness"
#endif
#define PERF_MEM_OP_NA 0x01
#define PERF_MEM_OP_LOAD 0x02
#define PERF_MEM_OP_STORE 0x04
#define PERF_MEM_OP_PFETCH 0x08
#define PERF_MEM_OP_EXEC 0x10
#define PERF_MEM_OP_SHIFT 0
#define PERF_MEM_LVL_NA 0x01
#define PERF_MEM_LVL_HIT 0x02
#define PERF_MEM_LVL_MISS 0x04
#define PERF_MEM_LVL_L1 0x08
#define PERF_MEM_LVL_LFB 0x10
#define PERF_MEM_LVL_L2 0x20
#define PERF_MEM_LVL_L3 0x40
#define PERF_MEM_LVL_LOC_RAM 0x80
#define PERF_MEM_LVL_REM_RAM1 0x100
#define PERF_MEM_LVL_REM_RAM2 0x200
#define PERF_MEM_LVL_REM_CCE1 0x400
#define PERF_MEM_LVL_REM_CCE2 0x800
#define PERF_MEM_LVL_IO 0x1000
#define PERF_MEM_LVL_UNC 0x2000
#define PERF_MEM_LVL_SHIFT 5
#define PERF_MEM_REMOTE_REMOTE 0x01
#define PERF_MEM_REMOTE_SHIFT 37
#define PERF_MEM_LVLNUM_L1 0x01
#define PERF_MEM_LVLNUM_L2 0x02
#define PERF_MEM_LVLNUM_L3 0x03
#define PERF_MEM_LVLNUM_L4 0x04
#define PERF_MEM_LVLNUM_ANY_CACHE 0x0b
#define PERF_MEM_LVLNUM_LFB 0x0c
#define PERF_MEM_LVLNUM_RAM 0x0d
#define PERF_MEM_LVLNUM_PMEM 0x0e
#define PERF_MEM_LVLNUM_NA 0x0f
#define PERF_MEM_LVLNUM_SHIFT 33
#define PERF_MEM_SNOOP_NA 0x01
#define PERF_MEM_SNOOP_NONE 0x02
#define PERF_MEM_SNOOP_HIT 0x04
#define PERF_MEM_SNOOP_MISS 0x08
#define PERF_MEM_SNOOP_HITM 0x10
#define PERF_MEM_SNOOP_SHIFT 19
#define PERF_MEM_SNOOPX_FWD 0x01
#define PERF_MEM_SNOOPX_SHIFT 38
#define PERF_MEM_LOCK_NA 0x01
#define PERF_MEM_LOCK_LOCKED 0x02
#define PERF_MEM_LOCK_SHIFT 24
#define PERF_MEM_TLB_NA 0x01
#define PERF_MEM_TLB_HIT 0x02
#define PERF_MEM_TLB_MISS 0x04
#define PERF_MEM_TLB_L1 0x08
#define PERF_MEM_TLB_L2 0x10
#define PERF_MEM_TLB_WK 0x20
#define PERF_MEM_TLB_OS 0x40
#define PERF_MEM_TLB_SHIFT 26
#define PERF_MEM_BLK_NA 0x01
#define PERF_MEM_BLK_DATA 0x02
#define PERF_MEM_BLK_ADDR 0x04
#define PERF_MEM_BLK_SHIFT 40
<<<<<<< HEAD
=======
#define PERF_MEM_HOPS_0 0x01
#define PERF_MEM_HOPS_1 0x02
#define PERF_MEM_HOPS_2 0x03
#define PERF_MEM_HOPS_3 0x04
#define PERF_MEM_HOPS_SHIFT 43
>>>>>>> f3b820f1
#define PERF_MEM_S(a,s) (((__u64) PERF_MEM_ ##a ##_ ##s) << PERF_MEM_ ##a ##_SHIFT)
struct perf_branch_entry {
  __u64 from;
  __u64 to;
  __u64 mispred : 1, predicted : 1, in_tx : 1, abort : 1, cycles : 16, type : 4, reserved : 40;
};
union perf_sample_weight {
  __u64 full;
#ifdef __LITTLE_ENDIAN_BITFIELD
  struct {
    __u32 var1_dw;
    __u16 var2_w;
    __u16 var3_w;
  };
#elif defined(__BIG_ENDIAN_BITFIELD)
  struct {
    __u16 var3_w;
    __u16 var2_w;
    __u32 var1_dw;
  };
#else
#error "Unknown endianness"
#endif
};
#endif<|MERGE_RESOLUTION|>--- conflicted
+++ resolved
@@ -30,6 +30,8 @@
   PERF_TYPE_BREAKPOINT = 5,
   PERF_TYPE_MAX,
 };
+#define PERF_PMU_TYPE_SHIFT 32
+#define PERF_HW_EVENT_MASK 0xffffffff
 enum perf_hw_id {
   PERF_COUNT_HW_CPU_CYCLES = 0,
   PERF_COUNT_HW_INSTRUCTIONS = 1,
@@ -76,6 +78,7 @@
   PERF_COUNT_SW_EMULATION_FAULTS = 8,
   PERF_COUNT_SW_DUMMY = 9,
   PERF_COUNT_SW_BPF_OUTPUT = 10,
+  PERF_COUNT_SW_CGROUP_SWITCHES = 11,
   PERF_COUNT_SW_MAX,
 };
 enum perf_event_sample_format {
@@ -197,6 +200,7 @@
 #define PERF_ATTR_SIZE_VER4 104
 #define PERF_ATTR_SIZE_VER5 112
 #define PERF_ATTR_SIZE_VER6 120
+#define PERF_ATTR_SIZE_VER7 128
 struct perf_event_attr {
   __u32 type;
   __u32 size;
@@ -207,7 +211,7 @@
   };
   __u64 sample_type;
   __u64 read_format;
-  __u64 disabled : 1, inherit : 1, pinned : 1, exclusive : 1, exclude_user : 1, exclude_kernel : 1, exclude_hv : 1, exclude_idle : 1, mmap : 1, comm : 1, freq : 1, inherit_stat : 1, enable_on_exec : 1, task : 1, watermark : 1, precise_ip : 2, mmap_data : 1, sample_id_all : 1, exclude_host : 1, exclude_guest : 1, exclude_callchain_kernel : 1, exclude_callchain_user : 1, mmap2 : 1, comm_exec : 1, use_clockid : 1, context_switch : 1, write_backward : 1, namespaces : 1, ksymbol : 1, bpf_event : 1, aux_output : 1, cgroup : 1, text_poke : 1, build_id : 1, __reserved_1 : 29;
+  __u64 disabled : 1, inherit : 1, pinned : 1, exclusive : 1, exclude_user : 1, exclude_kernel : 1, exclude_hv : 1, exclude_idle : 1, mmap : 1, comm : 1, freq : 1, inherit_stat : 1, enable_on_exec : 1, task : 1, watermark : 1, precise_ip : 2, mmap_data : 1, sample_id_all : 1, exclude_host : 1, exclude_guest : 1, exclude_callchain_kernel : 1, exclude_callchain_user : 1, mmap2 : 1, comm_exec : 1, use_clockid : 1, context_switch : 1, write_backward : 1, namespaces : 1, ksymbol : 1, bpf_event : 1, aux_output : 1, cgroup : 1, text_poke : 1, build_id : 1, inherit_thread : 1, remove_on_exec : 1, sigtrap : 1, __reserved_1 : 26;
   union {
     __u32 wakeup_events;
     __u32 wakeup_watermark;
@@ -235,6 +239,7 @@
   __u16 __reserved_2;
   __u32 aux_sample_size;
   __u32 __reserved_3;
+  __u64 sig_data;
 };
 struct perf_event_query_bpf {
   __u32 ids_len;
@@ -345,6 +350,7 @@
   PERF_RECORD_BPF_EVENT = 18,
   PERF_RECORD_CGROUP = 19,
   PERF_RECORD_TEXT_POKE = 20,
+  PERF_RECORD_AUX_OUTPUT_HW_ID = 21,
   PERF_RECORD_MAX,
 };
 enum perf_record_ksymbol_type {
@@ -375,6 +381,9 @@
 #define PERF_AUX_FLAG_OVERWRITE 0x02
 #define PERF_AUX_FLAG_PARTIAL 0x04
 #define PERF_AUX_FLAG_COLLISION 0x08
+#define PERF_AUX_FLAG_PMU_FORMAT_TYPE_MASK 0xff00
+#define PERF_AUX_FLAG_CORESIGHT_FORMAT_CORESIGHT 0x0000
+#define PERF_AUX_FLAG_CORESIGHT_FORMAT_RAW 0x0100
 #define PERF_FLAG_FD_NO_GROUP (1UL << 0)
 #define PERF_FLAG_FD_OUTPUT (1UL << 1)
 #define PERF_FLAG_PID_CGROUP (1UL << 2)
@@ -383,14 +392,14 @@
 union perf_mem_data_src {
   __u64 val;
   struct {
-    __u64 mem_op : 5, mem_lvl : 14, mem_snoop : 5, mem_lock : 2, mem_dtlb : 7, mem_lvl_num : 4, mem_remote : 1, mem_snoopx : 2, mem_blk : 3, mem_rsvd : 21;
+    __u64 mem_op : 5, mem_lvl : 14, mem_snoop : 5, mem_lock : 2, mem_dtlb : 7, mem_lvl_num : 4, mem_remote : 1, mem_snoopx : 2, mem_blk : 3, mem_hops : 3, mem_rsvd : 18;
   };
 };
 #elif defined(__BIG_ENDIAN_BITFIELD)
 union perf_mem_data_src {
   __u64 val;
   struct {
-    __u64 mem_rsvd : 21, mem_blk : 3, mem_snoopx : 2, mem_remote : 1, mem_lvl_num : 4, mem_dtlb : 7, mem_lock : 2, mem_snoop : 5, mem_lvl : 14, mem_op : 5;
+    __u64 mem_rsvd : 18, mem_hops : 3, mem_blk : 3, mem_snoopx : 2, mem_remote : 1, mem_lvl_num : 4, mem_dtlb : 7, mem_lock : 2, mem_snoop : 5, mem_lvl : 14, mem_op : 5;
   };
 };
 #else
@@ -452,14 +461,11 @@
 #define PERF_MEM_BLK_DATA 0x02
 #define PERF_MEM_BLK_ADDR 0x04
 #define PERF_MEM_BLK_SHIFT 40
-<<<<<<< HEAD
-=======
 #define PERF_MEM_HOPS_0 0x01
 #define PERF_MEM_HOPS_1 0x02
 #define PERF_MEM_HOPS_2 0x03
 #define PERF_MEM_HOPS_3 0x04
 #define PERF_MEM_HOPS_SHIFT 43
->>>>>>> f3b820f1
 #define PERF_MEM_S(a,s) (((__u64) PERF_MEM_ ##a ##_ ##s) << PERF_MEM_ ##a ##_SHIFT)
 struct perf_branch_entry {
   __u64 from;
