--- conflicted
+++ resolved
@@ -50,19 +50,19 @@
     __u32 splice_flags;
     __u32 rename_flags;
     __u32 unlink_flags;
+    __u32 hardlink_flags;
   };
   __u64 user_data;
   union {
-    struct {
-      union {
-        __u16 buf_index;
-        __u16 buf_group;
-      } __attribute__((packed));
-      __u16 personality;
-      __s32 splice_fd_in;
-    };
-    __u64 __pad2[3];
-  };
+    __u16 buf_index;
+    __u16 buf_group;
+  } __attribute__((packed));
+  __u16 personality;
+  union {
+    __s32 splice_fd_in;
+    __u32 file_index;
+  };
+  __u64 __pad2[2];
 };
 enum {
   IOSQE_FIXED_FILE_BIT,
@@ -125,18 +125,31 @@
   IORING_OP_SHUTDOWN,
   IORING_OP_RENAMEAT,
   IORING_OP_UNLINKAT,
+  IORING_OP_MKDIRAT,
+  IORING_OP_SYMLINKAT,
+  IORING_OP_LINKAT,
   IORING_OP_LAST,
 };
 #define IORING_FSYNC_DATASYNC (1U << 0)
 #define IORING_TIMEOUT_ABS (1U << 0)
 #define IORING_TIMEOUT_UPDATE (1U << 1)
+#define IORING_TIMEOUT_BOOTTIME (1U << 2)
+#define IORING_TIMEOUT_REALTIME (1U << 3)
+#define IORING_LINK_TIMEOUT_UPDATE (1U << 4)
+#define IORING_TIMEOUT_ETIME_SUCCESS (1U << 5)
+#define IORING_TIMEOUT_CLOCK_MASK (IORING_TIMEOUT_BOOTTIME | IORING_TIMEOUT_REALTIME)
+#define IORING_TIMEOUT_UPDATE_MASK (IORING_TIMEOUT_UPDATE | IORING_LINK_TIMEOUT_UPDATE)
 #define SPLICE_F_FD_IN_FIXED (1U << 31)
+#define IORING_POLL_ADD_MULTI (1U << 0)
+#define IORING_POLL_UPDATE_EVENTS (1U << 1)
+#define IORING_POLL_UPDATE_USER_DATA (1U << 2)
 struct io_uring_cqe {
   __u64 user_data;
   __s32 res;
   __u32 flags;
 };
 #define IORING_CQE_F_BUFFER (1U << 0)
+#define IORING_CQE_F_MORE (1U << 1)
 enum {
   IORING_CQE_BUFFER_SHIFT = 16,
 };
@@ -194,11 +207,8 @@
 #define IORING_FEAT_SQPOLL_NONFIXED (1U << 7)
 #define IORING_FEAT_EXT_ARG (1U << 8)
 #define IORING_FEAT_NATIVE_WORKERS (1U << 9)
-<<<<<<< HEAD
-=======
 #define IORING_FEAT_RSRC_TAGS (1U << 10)
 #define IORING_FEAT_CQE_SKIP (1U << 11)
->>>>>>> f3b820f1
 enum {
   IORING_REGISTER_BUFFERS = 0,
   IORING_UNREGISTER_BUFFERS = 1,
@@ -213,17 +223,43 @@
   IORING_UNREGISTER_PERSONALITY = 10,
   IORING_REGISTER_RESTRICTIONS = 11,
   IORING_REGISTER_ENABLE_RINGS = 12,
+  IORING_REGISTER_FILES2 = 13,
+  IORING_REGISTER_FILES_UPDATE2 = 14,
+  IORING_REGISTER_BUFFERS2 = 15,
+  IORING_REGISTER_BUFFERS_UPDATE = 16,
+  IORING_REGISTER_IOWQ_AFF = 17,
+  IORING_UNREGISTER_IOWQ_AFF = 18,
+  IORING_REGISTER_IOWQ_MAX_WORKERS = 19,
   IORING_REGISTER_LAST
+};
+enum {
+  IO_WQ_BOUND,
+  IO_WQ_UNBOUND,
 };
 struct io_uring_files_update {
   __u32 offset;
   __u32 resv;
   __aligned_u64 fds;
 };
+struct io_uring_rsrc_register {
+  __u32 nr;
+  __u32 resv;
+  __u64 resv2;
+  __aligned_u64 data;
+  __aligned_u64 tags;
+};
 struct io_uring_rsrc_update {
   __u32 offset;
   __u32 resv;
   __aligned_u64 data;
+};
+struct io_uring_rsrc_update2 {
+  __u32 offset;
+  __u32 resv;
+  __aligned_u64 data;
+  __aligned_u64 tags;
+  __u32 nr;
+  __u32 resv2;
 };
 #define IORING_REGISTER_FILES_SKIP (- 2)
 #define IO_URING_OP_SUPPORTED (1U << 0)
