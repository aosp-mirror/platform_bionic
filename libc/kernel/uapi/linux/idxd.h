/****************************************************************************
 ****************************************************************************
 ***
 ***   This header was automatically generated from a Linux kernel header
 ***   of the same name, to make information necessary for userspace to
 ***   call into the kernel available to libc.  It contains only constants,
 ***   structures, and macros generated from the original header, and thus,
 ***   contains no copyrightable information.
 ***
 ***   To edit the content of this header, modify the corresponding
 ***   source file (e.g. under external/kernel-headers/original/) then
 ***   run bionic/libc/kernel/tools/update_all.py
 ***
 ***   Any manual change here will be lost the next time this script will
 ***   be run. You've been warned!
 ***
 ****************************************************************************
 ****************************************************************************/
#ifndef _USR_IDXD_H_
#define _USR_IDXD_H_
#include <stdint.h>
<<<<<<< HEAD
=======
enum idxd_scmd_stat {
  IDXD_SCMD_DEV_ENABLED = 0x80000010,
  IDXD_SCMD_DEV_NOT_ENABLED = 0x80000020,
  IDXD_SCMD_WQ_ENABLED = 0x80000021,
  IDXD_SCMD_DEV_DMA_ERR = 0x80020000,
  IDXD_SCMD_WQ_NO_GRP = 0x80030000,
  IDXD_SCMD_WQ_NO_NAME = 0x80040000,
  IDXD_SCMD_WQ_NO_SVM = 0x80050000,
  IDXD_SCMD_WQ_NO_THRESH = 0x80060000,
  IDXD_SCMD_WQ_PORTAL_ERR = 0x80070000,
  IDXD_SCMD_WQ_RES_ALLOC_ERR = 0x80080000,
  IDXD_SCMD_PERCPU_ERR = 0x80090000,
  IDXD_SCMD_DMA_CHAN_ERR = 0x800a0000,
  IDXD_SCMD_CDEV_ERR = 0x800b0000,
  IDXD_SCMD_WQ_NO_SWQ_SUPPORT = 0x800c0000,
  IDXD_SCMD_WQ_NONE_CONFIGURED = 0x800d0000,
  IDXD_SCMD_WQ_NO_SIZE = 0x800e0000,
  IDXD_SCMD_WQ_NO_PRIV = 0x800f0000,
  IDXD_SCMD_WQ_IRQ_ERR = 0x80100000,
};
#define IDXD_SCMD_SOFTERR_MASK 0x80000000
#define IDXD_SCMD_SOFTERR_SHIFT 16
>>>>>>> f3b820f1
#define IDXD_OP_FLAG_FENCE 0x0001
#define IDXD_OP_FLAG_BOF 0x0002
#define IDXD_OP_FLAG_CRAV 0x0004
#define IDXD_OP_FLAG_RCR 0x0008
#define IDXD_OP_FLAG_RCI 0x0010
#define IDXD_OP_FLAG_CRSTS 0x0020
#define IDXD_OP_FLAG_CR 0x0080
#define IDXD_OP_FLAG_CC 0x0100
#define IDXD_OP_FLAG_ADDR1_TCS 0x0200
#define IDXD_OP_FLAG_ADDR2_TCS 0x0400
#define IDXD_OP_FLAG_ADDR3_TCS 0x0800
#define IDXD_OP_FLAG_CR_TCS 0x1000
#define IDXD_OP_FLAG_STORD 0x2000
#define IDXD_OP_FLAG_DRDBK 0x4000
#define IDXD_OP_FLAG_DSTS 0x8000
#define IDXD_OP_FLAG_RD_SRC2_AECS 0x010000
enum dsa_opcode {
  DSA_OPCODE_NOOP = 0,
  DSA_OPCODE_BATCH,
  DSA_OPCODE_DRAIN,
  DSA_OPCODE_MEMMOVE,
  DSA_OPCODE_MEMFILL,
  DSA_OPCODE_COMPARE,
  DSA_OPCODE_COMPVAL,
  DSA_OPCODE_CR_DELTA,
  DSA_OPCODE_AP_DELTA,
  DSA_OPCODE_DUALCAST,
  DSA_OPCODE_CRCGEN = 0x10,
  DSA_OPCODE_COPY_CRC,
  DSA_OPCODE_DIF_CHECK,
  DSA_OPCODE_DIF_INS,
  DSA_OPCODE_DIF_STRP,
  DSA_OPCODE_DIF_UPDT,
  DSA_OPCODE_CFLUSH = 0x20,
};
enum iax_opcode {
  IAX_OPCODE_NOOP = 0,
  IAX_OPCODE_DRAIN = 2,
  IAX_OPCODE_MEMMOVE,
  IAX_OPCODE_DECOMPRESS = 0x42,
  IAX_OPCODE_COMPRESS,
};
enum dsa_completion_status {
  DSA_COMP_NONE = 0,
  DSA_COMP_SUCCESS,
  DSA_COMP_SUCCESS_PRED,
  DSA_COMP_PAGE_FAULT_NOBOF,
  DSA_COMP_PAGE_FAULT_IR,
  DSA_COMP_BATCH_FAIL,
  DSA_COMP_BATCH_PAGE_FAULT,
  DSA_COMP_DR_OFFSET_NOINC,
  DSA_COMP_DR_OFFSET_ERANGE,
  DSA_COMP_DIF_ERR,
  DSA_COMP_BAD_OPCODE = 0x10,
  DSA_COMP_INVALID_FLAGS,
  DSA_COMP_NOZERO_RESERVE,
  DSA_COMP_XFER_ERANGE,
  DSA_COMP_DESC_CNT_ERANGE,
  DSA_COMP_DR_ERANGE,
  DSA_COMP_OVERLAP_BUFFERS,
  DSA_COMP_DCAST_ERR,
  DSA_COMP_DESCLIST_ALIGN,
  DSA_COMP_INT_HANDLE_INVAL,
  DSA_COMP_CRA_XLAT,
  DSA_COMP_CRA_ALIGN,
  DSA_COMP_ADDR_ALIGN,
  DSA_COMP_PRIV_BAD,
  DSA_COMP_TRAFFIC_CLASS_CONF,
  DSA_COMP_PFAULT_RDBA,
  DSA_COMP_HW_ERR1,
  DSA_COMP_HW_ERR_DRB,
  DSA_COMP_TRANSLATION_FAIL,
};
enum iax_completion_status {
  IAX_COMP_NONE = 0,
  IAX_COMP_SUCCESS,
  IAX_COMP_PAGE_FAULT_IR = 0x04,
  IAX_COMP_OUTBUF_OVERFLOW,
  IAX_COMP_BAD_OPCODE = 0x10,
  IAX_COMP_INVALID_FLAGS,
  IAX_COMP_NOZERO_RESERVE,
  IAX_COMP_INVALID_SIZE,
  IAX_COMP_OVERLAP_BUFFERS = 0x16,
  IAX_COMP_INT_HANDLE_INVAL = 0x19,
  IAX_COMP_CRA_XLAT,
  IAX_COMP_CRA_ALIGN,
  IAX_COMP_ADDR_ALIGN,
  IAX_COMP_PRIV_BAD,
  IAX_COMP_TRAFFIC_CLASS_CONF,
  IAX_COMP_PFAULT_RDBA,
  IAX_COMP_HW_ERR1,
  IAX_COMP_HW_ERR_DRB,
  IAX_COMP_TRANSLATION_FAIL,
  IAX_COMP_PRS_TIMEOUT,
  IAX_COMP_WATCHDOG,
  IAX_COMP_INVALID_COMP_FLAG = 0x30,
  IAX_COMP_INVALID_FILTER_FLAG,
  IAX_COMP_INVALID_NUM_ELEMS = 0x33,
};
#define DSA_COMP_STATUS_MASK 0x7f
#define DSA_COMP_STATUS_WRITE 0x80
struct dsa_hw_desc {
  uint32_t pasid : 20;
  uint32_t rsvd : 11;
  uint32_t priv : 1;
  uint32_t flags : 24;
  uint32_t opcode : 8;
  uint64_t completion_addr;
  union {
    uint64_t src_addr;
    uint64_t rdback_addr;
    uint64_t pattern;
    uint64_t desc_list_addr;
  };
  union {
    uint64_t dst_addr;
    uint64_t rdback_addr2;
    uint64_t src2_addr;
    uint64_t comp_pattern;
  };
  union {
    uint32_t xfer_size;
    uint32_t desc_count;
  };
  uint16_t int_handle;
  uint16_t rsvd1;
  union {
    uint8_t expected_res;
    struct {
      uint64_t delta_addr;
      uint32_t max_delta_size;
      uint32_t delt_rsvd;
      uint8_t expected_res_mask;
    };
    uint32_t delta_rec_size;
    uint64_t dest2;
    struct {
      uint32_t crc_seed;
      uint32_t crc_rsvd;
      uint64_t seed_addr;
    };
    struct {
      uint8_t src_dif_flags;
      uint8_t dif_chk_res;
      uint8_t dif_chk_flags;
      uint8_t dif_chk_res2[5];
      uint32_t chk_ref_tag_seed;
      uint16_t chk_app_tag_mask;
      uint16_t chk_app_tag_seed;
    };
    struct {
      uint8_t dif_ins_res;
      uint8_t dest_dif_flag;
      uint8_t dif_ins_flags;
      uint8_t dif_ins_res2[13];
      uint32_t ins_ref_tag_seed;
      uint16_t ins_app_tag_mask;
      uint16_t ins_app_tag_seed;
    };
    struct {
      uint8_t src_upd_flags;
      uint8_t upd_dest_flags;
      uint8_t dif_upd_flags;
      uint8_t dif_upd_res[5];
      uint32_t src_ref_tag_seed;
      uint16_t src_app_tag_mask;
      uint16_t src_app_tag_seed;
      uint32_t dest_ref_tag_seed;
      uint16_t dest_app_tag_mask;
      uint16_t dest_app_tag_seed;
    };
    uint8_t op_specific[24];
  };
} __attribute__((packed));
struct iax_hw_desc {
  uint32_t pasid : 20;
  uint32_t rsvd : 11;
  uint32_t priv : 1;
  uint32_t flags : 24;
  uint32_t opcode : 8;
  uint64_t completion_addr;
  uint64_t src1_addr;
  uint64_t dst_addr;
  uint32_t src1_size;
  uint16_t int_handle;
  union {
    uint16_t compr_flags;
    uint16_t decompr_flags;
  };
  uint64_t src2_addr;
  uint32_t max_dst_size;
  uint32_t src2_size;
  uint32_t filter_flags;
  uint32_t num_inputs;
} __attribute__((packed));
struct dsa_raw_desc {
  uint64_t field[8];
} __attribute__((packed));
struct dsa_completion_record {
  volatile uint8_t status;
  union {
    uint8_t result;
    uint8_t dif_status;
  };
  uint16_t rsvd;
  uint32_t bytes_completed;
  uint64_t fault_addr;
  union {
    struct {
      uint32_t invalid_flags : 24;
      uint32_t rsvd2 : 8;
    };
    uint32_t delta_rec_size;
    uint32_t crc_val;
    struct {
      uint32_t dif_chk_ref_tag;
      uint16_t dif_chk_app_tag_mask;
      uint16_t dif_chk_app_tag;
    };
    struct {
      uint64_t dif_ins_res;
      uint32_t dif_ins_ref_tag;
      uint16_t dif_ins_app_tag_mask;
      uint16_t dif_ins_app_tag;
    };
    struct {
      uint32_t dif_upd_src_ref_tag;
      uint16_t dif_upd_src_app_tag_mask;
      uint16_t dif_upd_src_app_tag;
      uint32_t dif_upd_dest_ref_tag;
      uint16_t dif_upd_dest_app_tag_mask;
      uint16_t dif_upd_dest_app_tag;
    };
    uint8_t op_specific[16];
  };
} __attribute__((packed));
struct dsa_raw_completion_record {
  uint64_t field[4];
} __attribute__((packed));
struct iax_completion_record {
  volatile uint8_t status;
  uint8_t error_code;
  uint16_t rsvd;
  uint32_t bytes_completed;
  uint64_t fault_addr;
  uint32_t invalid_flags;
  uint32_t rsvd2;
  uint32_t output_size;
  uint8_t output_bits;
  uint8_t rsvd3;
  uint16_t rsvd4;
  uint64_t rsvd5[4];
} __attribute__((packed));
struct iax_raw_completion_record {
  uint64_t field[8];
} __attribute__((packed));
#endif<|MERGE_RESOLUTION|>--- conflicted
+++ resolved
@@ -19,8 +19,6 @@
 #ifndef _USR_IDXD_H_
 #define _USR_IDXD_H_
 #include <stdint.h>
-<<<<<<< HEAD
-=======
 enum idxd_scmd_stat {
   IDXD_SCMD_DEV_ENABLED = 0x80000010,
   IDXD_SCMD_DEV_NOT_ENABLED = 0x80000020,
@@ -43,7 +41,6 @@
 };
 #define IDXD_SCMD_SOFTERR_MASK 0x80000000
 #define IDXD_SCMD_SOFTERR_SHIFT 16
->>>>>>> f3b820f1
 #define IDXD_OP_FLAG_FENCE 0x0001
 #define IDXD_OP_FLAG_BOF 0x0002
 #define IDXD_OP_FLAG_CRAV 0x0004
