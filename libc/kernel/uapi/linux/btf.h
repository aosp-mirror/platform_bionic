/****************************************************************************
 ****************************************************************************
 ***
 ***   This header was automatically generated from a Linux kernel header
 ***   of the same name, to make information necessary for userspace to
 ***   call into the kernel available to libc.  It contains only constants,
 ***   structures, and macros generated from the original header, and thus,
 ***   contains no copyrightable information.
 ***
 ***   To edit the content of this header, modify the corresponding
 ***   source file (e.g. under external/kernel-headers/original/) then
 ***   run bionic/libc/kernel/tools/update_all.py
 ***
 ***   Any manual change here will be lost the next time this script will
 ***   be run. You've been warned!
 ***
 ****************************************************************************
 ****************************************************************************/
#ifndef _UAPI__LINUX_BTF_H__
#define _UAPI__LINUX_BTF_H__
#include <linux/types.h>
#define BTF_MAGIC 0xeB9F
#define BTF_VERSION 1
struct btf_header {
  __u16 magic;
  __u8 version;
  __u8 flags;
  __u32 hdr_len;
  __u32 type_off;
  __u32 type_len;
  __u32 str_off;
  __u32 str_len;
};
#define BTF_MAX_TYPE 0x000fffff
#define BTF_MAX_NAME_OFFSET 0x00ffffff
#define BTF_MAX_VLEN 0xffff
struct btf_type {
  __u32 name_off;
  __u32 info;
  union {
    __u32 size;
    __u32 type;
  };
};
#define BTF_INFO_KIND(info) (((info) >> 24) & 0x0f)
#define BTF_INFO_VLEN(info) ((info) & 0xffff)
#define BTF_INFO_KFLAG(info) ((info) >> 31)
<<<<<<< HEAD
#define BTF_KIND_UNKN 0
#define BTF_KIND_INT 1
#define BTF_KIND_PTR 2
#define BTF_KIND_ARRAY 3
#define BTF_KIND_STRUCT 4
#define BTF_KIND_UNION 5
#define BTF_KIND_ENUM 6
#define BTF_KIND_FWD 7
#define BTF_KIND_TYPEDEF 8
#define BTF_KIND_VOLATILE 9
#define BTF_KIND_CONST 10
#define BTF_KIND_RESTRICT 11
#define BTF_KIND_FUNC 12
#define BTF_KIND_FUNC_PROTO 13
#define BTF_KIND_VAR 14
#define BTF_KIND_DATASEC 15
#define BTF_KIND_MAX BTF_KIND_DATASEC
#define NR_BTF_KINDS (BTF_KIND_MAX + 1)
=======
enum {
  BTF_KIND_UNKN = 0,
  BTF_KIND_INT = 1,
  BTF_KIND_PTR = 2,
  BTF_KIND_ARRAY = 3,
  BTF_KIND_STRUCT = 4,
  BTF_KIND_UNION = 5,
  BTF_KIND_ENUM = 6,
  BTF_KIND_FWD = 7,
  BTF_KIND_TYPEDEF = 8,
  BTF_KIND_VOLATILE = 9,
  BTF_KIND_CONST = 10,
  BTF_KIND_RESTRICT = 11,
  BTF_KIND_FUNC = 12,
  BTF_KIND_FUNC_PROTO = 13,
  BTF_KIND_VAR = 14,
  BTF_KIND_DATASEC = 15,
  BTF_KIND_FLOAT = 16,
  BTF_KIND_DECL_TAG = 17,
  BTF_KIND_TYPE_TAG = 18,
  NR_BTF_KINDS,
  BTF_KIND_MAX = NR_BTF_KINDS - 1,
};
>>>>>>> f3b820f1
#define BTF_INT_ENCODING(VAL) (((VAL) & 0x0f000000) >> 24)
#define BTF_INT_OFFSET(VAL) (((VAL) & 0x00ff0000) >> 16)
#define BTF_INT_BITS(VAL) ((VAL) & 0x000000ff)
#define BTF_INT_SIGNED (1 << 0)
#define BTF_INT_CHAR (1 << 1)
#define BTF_INT_BOOL (1 << 2)
struct btf_enum {
  __u32 name_off;
  __s32 val;
};
struct btf_array {
  __u32 type;
  __u32 index_type;
  __u32 nelems;
};
struct btf_member {
  __u32 name_off;
  __u32 type;
  __u32 offset;
};
#define BTF_MEMBER_BITFIELD_SIZE(val) ((val) >> 24)
#define BTF_MEMBER_BIT_OFFSET(val) ((val) & 0xffffff)
struct btf_param {
  __u32 name_off;
  __u32 type;
};
enum {
  BTF_VAR_STATIC = 0,
  BTF_VAR_GLOBAL_ALLOCATED = 1,
  BTF_VAR_GLOBAL_EXTERN = 2,
};
enum btf_func_linkage {
  BTF_FUNC_STATIC = 0,
  BTF_FUNC_GLOBAL = 1,
  BTF_FUNC_EXTERN = 2,
};
struct btf_var {
  __u32 linkage;
};
struct btf_var_secinfo {
  __u32 type;
  __u32 offset;
  __u32 size;
};
#endif<|MERGE_RESOLUTION|>--- conflicted
+++ resolved
@@ -42,29 +42,9 @@
     __u32 type;
   };
 };
-#define BTF_INFO_KIND(info) (((info) >> 24) & 0x0f)
+#define BTF_INFO_KIND(info) (((info) >> 24) & 0x1f)
 #define BTF_INFO_VLEN(info) ((info) & 0xffff)
 #define BTF_INFO_KFLAG(info) ((info) >> 31)
-<<<<<<< HEAD
-#define BTF_KIND_UNKN 0
-#define BTF_KIND_INT 1
-#define BTF_KIND_PTR 2
-#define BTF_KIND_ARRAY 3
-#define BTF_KIND_STRUCT 4
-#define BTF_KIND_UNION 5
-#define BTF_KIND_ENUM 6
-#define BTF_KIND_FWD 7
-#define BTF_KIND_TYPEDEF 8
-#define BTF_KIND_VOLATILE 9
-#define BTF_KIND_CONST 10
-#define BTF_KIND_RESTRICT 11
-#define BTF_KIND_FUNC 12
-#define BTF_KIND_FUNC_PROTO 13
-#define BTF_KIND_VAR 14
-#define BTF_KIND_DATASEC 15
-#define BTF_KIND_MAX BTF_KIND_DATASEC
-#define NR_BTF_KINDS (BTF_KIND_MAX + 1)
-=======
 enum {
   BTF_KIND_UNKN = 0,
   BTF_KIND_INT = 1,
@@ -88,7 +68,6 @@
   NR_BTF_KINDS,
   BTF_KIND_MAX = NR_BTF_KINDS - 1,
 };
->>>>>>> f3b820f1
 #define BTF_INT_ENCODING(VAL) (((VAL) & 0x0f000000) >> 24)
 #define BTF_INT_OFFSET(VAL) (((VAL) & 0x00ff0000) >> 16)
 #define BTF_INT_BITS(VAL) ((VAL) & 0x000000ff)
@@ -133,4 +112,7 @@
   __u32 offset;
   __u32 size;
 };
+struct btf_decl_tag {
+  __s32 component_idx;
+};
 #endif