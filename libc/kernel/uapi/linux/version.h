/****************************************************************************
 ****************************************************************************
 ***
 ***   This header was automatically generated from a Linux kernel header
 ***   of the same name, to make information necessary for userspace to
 ***   call into the kernel available to libc.  It contains only constants,
 ***   structures, and macros generated from the original header, and thus,
 ***   contains no copyrightable information.
 ***
 ***   To edit the content of this header, modify the corresponding
 ***   source file (e.g. under external/kernel-headers/original/) then
 ***   run bionic/libc/kernel/tools/update_all.py
 ***
 ***   Any manual change here will be lost the next time this script will
 ***   be run. You've been warned!
 ***
 ****************************************************************************
 ****************************************************************************/
<<<<<<< HEAD
#define LINUX_VERSION_CODE 330752
#define KERNEL_VERSION(a,b,c) (((a) << 16) + ((b) << 8) + ((c) > 255 ? 255 : (c)))
#define LINUX_VERSION_MAJOR 5
#define LINUX_VERSION_PATCHLEVEL 12
=======
#define LINUX_VERSION_CODE 332032
#define KERNEL_VERSION(a,b,c) (((a) << 16) + ((b) << 8) + ((c) > 255 ? 255 : (c)))
#define LINUX_VERSION_MAJOR 5
#define LINUX_VERSION_PATCHLEVEL 17
>>>>>>> b273ef84
#define LINUX_VERSION_SUBLEVEL 0<|MERGE_RESOLUTION|>--- conflicted
+++ resolved
@@ -16,15 +16,8 @@
  ***
  ****************************************************************************
  ****************************************************************************/
-<<<<<<< HEAD
-#define LINUX_VERSION_CODE 330752
-#define KERNEL_VERSION(a,b,c) (((a) << 16) + ((b) << 8) + ((c) > 255 ? 255 : (c)))
-#define LINUX_VERSION_MAJOR 5
-#define LINUX_VERSION_PATCHLEVEL 12
-=======
 #define LINUX_VERSION_CODE 332032
 #define KERNEL_VERSION(a,b,c) (((a) << 16) + ((b) << 8) + ((c) > 255 ? 255 : (c)))
 #define LINUX_VERSION_MAJOR 5
 #define LINUX_VERSION_PATCHLEVEL 17
->>>>>>> b273ef84
 #define LINUX_VERSION_SUBLEVEL 0