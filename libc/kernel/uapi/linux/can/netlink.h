--- conflicted
+++ resolved
@@ -69,6 +69,8 @@
 #define CAN_CTRLMODE_PRESUME_ACK 0x40
 #define CAN_CTRLMODE_FD_NON_ISO 0x80
 #define CAN_CTRLMODE_CC_LEN8_DLC 0x100
+#define CAN_CTRLMODE_TDC_AUTO 0x200
+#define CAN_CTRLMODE_TDC_MANUAL 0x400
 struct can_device_stats {
   __u32 bus_error;
   __u32 error_warning;
@@ -94,11 +96,6 @@
   IFLA_CAN_BITRATE_CONST,
   IFLA_CAN_DATA_BITRATE_CONST,
   IFLA_CAN_BITRATE_MAX,
-<<<<<<< HEAD
-  __IFLA_CAN_MAX
-};
-#define IFLA_CAN_MAX (__IFLA_CAN_MAX - 1)
-=======
   IFLA_CAN_TDC,
   IFLA_CAN_CTRLMODE_EXT,
   __IFLA_CAN_MAX,
@@ -124,6 +121,5 @@
   __IFLA_CAN_CTRLMODE,
   IFLA_CAN_CTRLMODE_MAX = __IFLA_CAN_CTRLMODE - 1
 };
->>>>>>> b273ef84
 #define CAN_TERMINATION_DISABLED 0
 #endif