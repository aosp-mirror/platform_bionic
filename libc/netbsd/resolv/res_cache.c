/*
 * Copyright (C) 2008 The Android Open Source Project
 * All rights reserved.
 *
 * Redistribution and use in source and binary forms, with or without
 * modification, are permitted provided that the following conditions
 * are met:
 *  * Redistributions of source code must retain the above copyright
 *    notice, this list of conditions and the following disclaimer.
 *  * Redistributions in binary form must reproduce the above copyright
 *    notice, this list of conditions and the following disclaimer in
 *    the documentation and/or other materials provided with the
 *    distribution.
 *
 * THIS SOFTWARE IS PROVIDED BY THE COPYRIGHT HOLDERS AND CONTRIBUTORS
 * "AS IS" AND ANY EXPRESS OR IMPLIED WARRANTIES, INCLUDING, BUT NOT
 * LIMITED TO, THE IMPLIED WARRANTIES OF MERCHANTABILITY AND FITNESS
 * FOR A PARTICULAR PURPOSE ARE DISCLAIMED. IN NO EVENT SHALL THE
 * COPYRIGHT OWNER OR CONTRIBUTORS BE LIABLE FOR ANY DIRECT, INDIRECT,
 * INCIDENTAL, SPECIAL, EXEMPLARY, OR CONSEQUENTIAL DAMAGES (INCLUDING,
 * BUT NOT LIMITED TO, PROCUREMENT OF SUBSTITUTE GOODS OR SERVICES; LOSS
 * OF USE, DATA, OR PROFITS; OR BUSINESS INTERRUPTION) HOWEVER CAUSED
 * AND ON ANY THEORY OF LIABILITY, WHETHER IN CONTRACT, STRICT LIABILITY,
 * OR TORT (INCLUDING NEGLIGENCE OR OTHERWISE) ARISING IN ANY WAY OUT
 * OF THE USE OF THIS SOFTWARE, EVEN IF ADVISED OF THE POSSIBILITY OF
 * SUCH DAMAGE.
 */

#include "resolv_cache.h"
#include <resolv.h>
#include <stdlib.h>
#include <string.h>
#include <time.h>
#include "pthread.h"

#include <errno.h>
#include "arpa_nameser.h"
<<<<<<< HEAD
#include <sys/system_properties.h>
=======
>>>>>>> 9363d912
#include <net/if.h>
#include <netdb.h>
#include <linux/if.h>

#include <arpa/inet.h>
#include "resolv_private.h"

/* This code implements a small and *simple* DNS resolver cache.
 *
 * It is only used to cache DNS answers for a time defined by the smallest TTL
 * among the answer records in order to reduce DNS traffic. It is not supposed
 * to be a full DNS cache, since we plan to implement that in the future in a
 * dedicated process running on the system.
 *
 * Note that its design is kept simple very intentionally, i.e.:
 *
 *  - it takes raw DNS query packet data as input, and returns raw DNS
 *    answer packet data as output
 *
 *    (this means that two similar queries that encode the DNS name
 *     differently will be treated distinctly).
 *
 *    the smallest TTL value among the answer records are used as the time
 *    to keep an answer in the cache.
 *
 *    this is bad, but we absolutely want to avoid parsing the answer packets
 *    (and should be solved by the later full DNS cache process).
 *
 *  - the implementation is just a (query-data) => (answer-data) hash table
 *    with a trivial least-recently-used expiration policy.
 *
 * Doing this keeps the code simple and avoids to deal with a lot of things
 * that a full DNS cache is expected to do.
 *
 * The API is also very simple:
 *
 *   - the client calls _resolv_cache_get() to obtain a handle to the cache.
 *     this will initialize the cache on first usage. the result can be NULL
 *     if the cache is disabled.
 *
 *   - the client calls _resolv_cache_lookup() before performing a query
 *
 *     if the function returns RESOLV_CACHE_FOUND, a copy of the answer data
 *     has been copied into the client-provided answer buffer.
 *
 *     if the function returns RESOLV_CACHE_NOTFOUND, the client should perform
 *     a request normally, *then* call _resolv_cache_add() to add the received
 *     answer to the cache.
 *
 *     if the function returns RESOLV_CACHE_UNSUPPORTED, the client should
 *     perform a request normally, and *not* call _resolv_cache_add()
 *
 *     note that RESOLV_CACHE_UNSUPPORTED is also returned if the answer buffer
 *     is too short to accomodate the cached result.
 *
 *  - when network settings change, the cache must be flushed since the list
 *    of DNS servers probably changed. this is done by calling
 *    _resolv_cache_reset()
 *
 *    the parameter to this function must be an ever-increasing generation
 *    number corresponding to the current network settings state.
 *
 *    This is done because several threads could detect the same network
 *    settings change (but at different times) and will all end up calling the
 *    same function. Comparing with the last used generation number ensures
 *    that the cache is only flushed once per network change.
 */

/* the name of an environment variable that will be checked the first time
 * this code is called if its value is "0", then the resolver cache is
 * disabled.
 */
#define  CONFIG_ENV  "BIONIC_DNSCACHE"

/* entries older than CONFIG_SECONDS seconds are always discarded.
 */
#define  CONFIG_SECONDS    (60*10)    /* 10 minutes */

/* default number of entries kept in the cache. This value has been
 * determined by browsing through various sites and counting the number
 * of corresponding requests. Keep in mind that our framework is currently
 * performing two requests per name lookup (one for IPv4, the other for IPv6)
 *
 *    www.google.com      4
 *    www.ysearch.com     6
 *    www.amazon.com      8
 *    www.nytimes.com     22
 *    www.espn.com        28
 *    www.msn.com         28
 *    www.lemonde.fr      35
 *
 * (determined in 2009-2-17 from Paris, France, results may vary depending
 *  on location)
 *
 * most high-level websites use lots of media/ad servers with different names
 * but these are generally reused when browsing through the site.
 *
 * As such, a value of 64 should be relatively comfortable at the moment.
 *
 * The system property ro.net.dns_cache_size can be used to override the default
 * value with a custom value
 */
#define  CONFIG_MAX_ENTRIES    64

/* name of the system property that can be used to set the cache size */
#define  DNS_CACHE_SIZE_PROP_NAME   "ro.net.dns_cache_size"

/****************************************************************************/
/****************************************************************************/
/*****                                                                  *****/
/*****                                                                  *****/
/*****                                                                  *****/
/****************************************************************************/
/****************************************************************************/

/* set to 1 to debug cache operations */
#define  DEBUG       0

/* set to 1 to debug query data */
#define  DEBUG_DATA  0

#undef XLOG
#if DEBUG
#  include <logd.h>
#  define  XLOG(...)   \
    __libc_android_log_print(ANDROID_LOG_DEBUG,"libc",__VA_ARGS__)

#include <stdio.h>
#include <stdarg.h>

/** BOUNDED BUFFER FORMATTING
 **/

/* technical note:
 *
 *   the following debugging routines are used to append data to a bounded
 *   buffer they take two parameters that are:
 *
 *   - p : a pointer to the current cursor position in the buffer
 *         this value is initially set to the buffer's address.
 *
 *   - end : the address of the buffer's limit, i.e. of the first byte
 *           after the buffer. this address should never be touched.
 *
 *           IMPORTANT: it is assumed that end > buffer_address, i.e.
 *                      that the buffer is at least one byte.
 *
 *   the _bprint_() functions return the new value of 'p' after the data
 *   has been appended, and also ensure the following:
 *
 *   - the returned value will never be strictly greater than 'end'
 *
 *   - a return value equal to 'end' means that truncation occured
 *     (in which case, end[-1] will be set to 0)
 *
 *   - after returning from a _bprint_() function, the content of the buffer
 *     is always 0-terminated, even in the event of truncation.
 *
 *  these conventions allow you to call _bprint_ functions multiple times and
 *  only check for truncation at the end of the sequence, as in:
 *
 *     char  buff[1000], *p = buff, *end = p + sizeof(buff);
 *
 *     p = _bprint_c(p, end, '"');
 *     p = _bprint_s(p, end, my_string);
 *     p = _bprint_c(p, end, '"');
 *
 *     if (p >= end) {
 *        // buffer was too small
 *     }
 *
 *     printf( "%s", buff );
 */

/* add a char to a bounded buffer */
static char*
_bprint_c( char*  p, char*  end, int  c )
{
    if (p < end) {
        if (p+1 == end)
            *p++ = 0;
        else {
            *p++ = (char) c;
            *p   = 0;
        }
    }
    return p;
}

/* add a sequence of bytes to a bounded buffer */
static char*
_bprint_b( char*  p, char*  end, const char*  buf, int  len )
{
    int  avail = end - p;

    if (avail <= 0 || len <= 0)
        return p;

    if (avail > len)
        avail = len;

    memcpy( p, buf, avail );
    p += avail;

    if (p < end)
        p[0] = 0;
    else
        end[-1] = 0;

    return p;
}

/* add a string to a bounded buffer */
static char*
_bprint_s( char*  p, char*  end, const char*  str )
{
    return _bprint_b(p, end, str, strlen(str));
}

/* add a formatted string to a bounded buffer */
static char*
_bprint( char*  p, char*  end, const char*  format, ... )
{
    int      avail, n;
    va_list  args;

    avail = end - p;

    if (avail <= 0)
        return p;

    va_start(args, format);
    n = vsnprintf( p, avail, format, args);
    va_end(args);

    /* certain C libraries return -1 in case of truncation */
    if (n < 0 || n > avail)
        n = avail;

    p += n;
    /* certain C libraries do not zero-terminate in case of truncation */
    if (p == end)
        p[-1] = 0;

    return p;
}

/* add a hex value to a bounded buffer, up to 8 digits */
static char*
_bprint_hex( char*  p, char*  end, unsigned  value, int  numDigits )
{
    char   text[sizeof(unsigned)*2];
    int    nn = 0;

    while (numDigits-- > 0) {
        text[nn++] = "0123456789abcdef"[(value >> (numDigits*4)) & 15];
    }
    return _bprint_b(p, end, text, nn);
}

/* add the hexadecimal dump of some memory area to a bounded buffer */
static char*
_bprint_hexdump( char*  p, char*  end, const uint8_t*  data, int  datalen )
{
    int   lineSize = 16;

    while (datalen > 0) {
        int  avail = datalen;
        int  nn;

        if (avail > lineSize)
            avail = lineSize;

        for (nn = 0; nn < avail; nn++) {
            if (nn > 0)
                p = _bprint_c(p, end, ' ');
            p = _bprint_hex(p, end, data[nn], 2);
        }
        for ( ; nn < lineSize; nn++ ) {
            p = _bprint_s(p, end, "   ");
        }
        p = _bprint_s(p, end, "  ");

        for (nn = 0; nn < avail; nn++) {
            int  c = data[nn];

            if (c < 32 || c > 127)
                c = '.';

            p = _bprint_c(p, end, c);
        }
        p = _bprint_c(p, end, '\n');

        data    += avail;
        datalen -= avail;
    }
    return p;
}

/* dump the content of a query of packet to the log */
static void
XLOG_BYTES( const void*  base, int  len )
{
    char  buff[1024];
    char*  p = buff, *end = p + sizeof(buff);

    p = _bprint_hexdump(p, end, base, len);
    XLOG("%s",buff);
}

#else /* !DEBUG */
#  define  XLOG(...)        ((void)0)
#  define  XLOG_BYTES(a,b)  ((void)0)
#endif

static time_t
_time_now( void )
{
    struct timeval  tv;

    gettimeofday( &tv, NULL );
    return tv.tv_sec;
}

/* reminder: the general format of a DNS packet is the following:
 *
 *    HEADER  (12 bytes)
 *    QUESTION  (variable)
 *    ANSWER (variable)
 *    AUTHORITY (variable)
 *    ADDITIONNAL (variable)
 *
 * the HEADER is made of:
 *
 *   ID     : 16 : 16-bit unique query identification field
 *
 *   QR     :  1 : set to 0 for queries, and 1 for responses
 *   Opcode :  4 : set to 0 for queries
 *   AA     :  1 : set to 0 for queries
 *   TC     :  1 : truncation flag, will be set to 0 in queries
 *   RD     :  1 : recursion desired
 *
 *   RA     :  1 : recursion available (0 in queries)
 *   Z      :  3 : three reserved zero bits
 *   RCODE  :  4 : response code (always 0=NOERROR in queries)
 *
 *   QDCount: 16 : question count
 *   ANCount: 16 : Answer count (0 in queries)
 *   NSCount: 16: Authority Record count (0 in queries)
 *   ARCount: 16: Additionnal Record count (0 in queries)
 *
 * the QUESTION is made of QDCount Question Record (QRs)
 * the ANSWER is made of ANCount RRs
 * the AUTHORITY is made of NSCount RRs
 * the ADDITIONNAL is made of ARCount RRs
 *
 * Each Question Record (QR) is made of:
 *
 *   QNAME   : variable : Query DNS NAME
 *   TYPE    : 16       : type of query (A=1, PTR=12, MX=15, AAAA=28, ALL=255)
 *   CLASS   : 16       : class of query (IN=1)
 *
 * Each Resource Record (RR) is made of:
 *
 *   NAME    : variable : DNS NAME
 *   TYPE    : 16       : type of query (A=1, PTR=12, MX=15, AAAA=28, ALL=255)
 *   CLASS   : 16       : class of query (IN=1)
 *   TTL     : 32       : seconds to cache this RR (0=none)
 *   RDLENGTH: 16       : size of RDDATA in bytes
 *   RDDATA  : variable : RR data (depends on TYPE)
 *
 * Each QNAME contains a domain name encoded as a sequence of 'labels'
 * terminated by a zero. Each label has the following format:
 *
 *    LEN  : 8     : lenght of label (MUST be < 64)
 *    NAME : 8*LEN : label length (must exclude dots)
 *
 * A value of 0 in the encoding is interpreted as the 'root' domain and
 * terminates the encoding. So 'www.android.com' will be encoded as:
 *
 *   <3>www<7>android<3>com<0>
 *
 * Where <n> represents the byte with value 'n'
 *
 * Each NAME reflects the QNAME of the question, but has a slightly more
 * complex encoding in order to provide message compression. This is achieved
 * by using a 2-byte pointer, with format:
 *
 *    TYPE   : 2  : 0b11 to indicate a pointer, 0b01 and 0b10 are reserved
 *    OFFSET : 14 : offset to another part of the DNS packet
 *
 * The offset is relative to the start of the DNS packet and must point
 * A pointer terminates the encoding.
 *
 * The NAME can be encoded in one of the following formats:
 *
 *   - a sequence of simple labels terminated by 0 (like QNAMEs)
 *   - a single pointer
 *   - a sequence of simple labels terminated by a pointer
 *
 * A pointer shall always point to either a pointer of a sequence of
 * labels (which can themselves be terminated by either a 0 or a pointer)
 *
 * The expanded length of a given domain name should not exceed 255 bytes.
 *
 * NOTE: we don't parse the answer packets, so don't need to deal with NAME
 *       records, only QNAMEs.
 */

#define  DNS_HEADER_SIZE  12

#define  DNS_TYPE_A   "\00\01"   /* big-endian decimal 1 */
#define  DNS_TYPE_PTR "\00\014"  /* big-endian decimal 12 */
#define  DNS_TYPE_MX  "\00\017"  /* big-endian decimal 15 */
#define  DNS_TYPE_AAAA "\00\034" /* big-endian decimal 28 */
#define  DNS_TYPE_ALL "\00\0377" /* big-endian decimal 255 */

#define  DNS_CLASS_IN "\00\01"   /* big-endian decimal 1 */

typedef struct {
    const uint8_t*  base;
    const uint8_t*  end;
    const uint8_t*  cursor;
} DnsPacket;

static void
_dnsPacket_init( DnsPacket*  packet, const uint8_t*  buff, int  bufflen )
{
    packet->base   = buff;
    packet->end    = buff + bufflen;
    packet->cursor = buff;
}

static void
_dnsPacket_rewind( DnsPacket*  packet )
{
    packet->cursor = packet->base;
}

static void
_dnsPacket_skip( DnsPacket*  packet, int  count )
{
    const uint8_t*  p = packet->cursor + count;

    if (p > packet->end)
        p = packet->end;

    packet->cursor = p;
}

static int
_dnsPacket_readInt16( DnsPacket*  packet )
{
    const uint8_t*  p = packet->cursor;

    if (p+2 > packet->end)
        return -1;

    packet->cursor = p+2;
    return (p[0]<< 8) | p[1];
}

/** QUERY CHECKING
 **/

/* check bytes in a dns packet. returns 1 on success, 0 on failure.
 * the cursor is only advanced in the case of success
 */
static int
_dnsPacket_checkBytes( DnsPacket*  packet, int  numBytes, const void*  bytes )
{
    const uint8_t*  p = packet->cursor;

    if (p + numBytes > packet->end)
        return 0;

    if (memcmp(p, bytes, numBytes) != 0)
        return 0;

    packet->cursor = p + numBytes;
    return 1;
}

/* parse and skip a given QNAME stored in a query packet,
 * from the current cursor position. returns 1 on success,
 * or 0 for malformed data.
 */
static int
_dnsPacket_checkQName( DnsPacket*  packet )
{
    const uint8_t*  p   = packet->cursor;
    const uint8_t*  end = packet->end;

    for (;;) {
        int  c;

        if (p >= end)
            break;

        c = *p++;

        if (c == 0) {
            packet->cursor = p;
            return 1;
        }

        /* we don't expect label compression in QNAMEs */
        if (c >= 64)
            break;

        p += c;
        /* we rely on the bound check at the start
         * of the loop here */
    }
    /* malformed data */
    XLOG("malformed QNAME");
    return 0;
}

/* parse and skip a given QR stored in a packet.
 * returns 1 on success, and 0 on failure
 */
static int
_dnsPacket_checkQR( DnsPacket*  packet )
{
    int  len;

    if (!_dnsPacket_checkQName(packet))
        return 0;

    /* TYPE must be one of the things we support */
    if (!_dnsPacket_checkBytes(packet, 2, DNS_TYPE_A) &&
        !_dnsPacket_checkBytes(packet, 2, DNS_TYPE_PTR) &&
        !_dnsPacket_checkBytes(packet, 2, DNS_TYPE_MX) &&
        !_dnsPacket_checkBytes(packet, 2, DNS_TYPE_AAAA) &&
        !_dnsPacket_checkBytes(packet, 2, DNS_TYPE_ALL))
    {
        XLOG("unsupported TYPE");
        return 0;
    }
    /* CLASS must be IN */
    if (!_dnsPacket_checkBytes(packet, 2, DNS_CLASS_IN)) {
        XLOG("unsupported CLASS");
        return 0;
    }

    return 1;
}

/* check the header of a DNS Query packet, return 1 if it is one
 * type of query we can cache, or 0 otherwise
 */
static int
_dnsPacket_checkQuery( DnsPacket*  packet )
{
    const uint8_t*  p = packet->base;
    int             qdCount, anCount, dnCount, arCount;

    if (p + DNS_HEADER_SIZE > packet->end) {
        XLOG("query packet too small");
        return 0;
    }

    /* QR must be set to 0, opcode must be 0 and AA must be 0 */
    /* RA, Z, and RCODE must be 0 */
    if ((p[2] & 0xFC) != 0 || p[3] != 0) {
        XLOG("query packet flags unsupported");
        return 0;
    }

    /* Note that we ignore the TC and RD bits here for the
     * following reasons:
     *
     * - there is no point for a query packet sent to a server
     *   to have the TC bit set, but the implementation might
     *   set the bit in the query buffer for its own needs
     *   between a _resolv_cache_lookup and a
     *   _resolv_cache_add. We should not freak out if this
     *   is the case.
     *
     * - we consider that the result from a RD=0 or a RD=1
     *   query might be different, hence that the RD bit
     *   should be used to differentiate cached result.
     *
     *   this implies that RD is checked when hashing or
     *   comparing query packets, but not TC
     */

    /* ANCOUNT, DNCOUNT and ARCOUNT must be 0 */
    qdCount = (p[4] << 8) | p[5];
    anCount = (p[6] << 8) | p[7];
    dnCount = (p[8] << 8) | p[9];
    arCount = (p[10]<< 8) | p[11];

    if (anCount != 0 || dnCount != 0 || arCount != 0) {
        XLOG("query packet contains non-query records");
        return 0;
    }

    if (qdCount == 0) {
        XLOG("query packet doesn't contain query record");
        return 0;
    }

    /* Check QDCOUNT QRs */
    packet->cursor = p + DNS_HEADER_SIZE;

    for (;qdCount > 0; qdCount--)
        if (!_dnsPacket_checkQR(packet))
            return 0;

    return 1;
}

/** QUERY DEBUGGING
 **/
#if DEBUG
static char*
_dnsPacket_bprintQName(DnsPacket*  packet, char*  bp, char*  bend)
{
    const uint8_t*  p   = packet->cursor;
    const uint8_t*  end = packet->end;
    int             first = 1;

    for (;;) {
        int  c;

        if (p >= end)
            break;

        c = *p++;

        if (c == 0) {
            packet->cursor = p;
            return bp;
        }

        /* we don't expect label compression in QNAMEs */
        if (c >= 64)
            break;

        if (first)
            first = 0;
        else
            bp = _bprint_c(bp, bend, '.');

        bp = _bprint_b(bp, bend, (const char*)p, c);

        p += c;
        /* we rely on the bound check at the start
         * of the loop here */
    }
    /* malformed data */
    bp = _bprint_s(bp, bend, "<MALFORMED>");
    return bp;
}

static char*
_dnsPacket_bprintQR(DnsPacket*  packet, char*  p, char*  end)
{
#define  QQ(x)   { DNS_TYPE_##x, #x }
    static const struct { 
        const char*  typeBytes;
        const char*  typeString; 
    } qTypes[] =
    {
        QQ(A), QQ(PTR), QQ(MX), QQ(AAAA), QQ(ALL),
        { NULL, NULL }
    };
    int          nn;
    const char*  typeString = NULL;

    /* dump QNAME */
    p = _dnsPacket_bprintQName(packet, p, end);

    /* dump TYPE */
    p = _bprint_s(p, end, " (");

    for (nn = 0; qTypes[nn].typeBytes != NULL; nn++) {
        if (_dnsPacket_checkBytes(packet, 2, qTypes[nn].typeBytes)) {
            typeString = qTypes[nn].typeString;
            break;
        }
    }

    if (typeString != NULL)
        p = _bprint_s(p, end, typeString);
    else {
        int  typeCode = _dnsPacket_readInt16(packet);
        p = _bprint(p, end, "UNKNOWN-%d", typeCode);
    }

    p = _bprint_c(p, end, ')');

    /* skip CLASS */
    _dnsPacket_skip(packet, 2);
    return p;
}

/* this function assumes the packet has already been checked */
static char*
_dnsPacket_bprintQuery( DnsPacket*  packet, char*  p, char*  end )
{
    int   qdCount;

    if (packet->base[2] & 0x1) {
        p = _bprint_s(p, end, "RECURSIVE ");
    }

    _dnsPacket_skip(packet, 4);
    qdCount = _dnsPacket_readInt16(packet);
    _dnsPacket_skip(packet, 6);

    for ( ; qdCount > 0; qdCount-- ) {
        p = _dnsPacket_bprintQR(packet, p, end);
    }
    return p;
}
#endif


/** QUERY HASHING SUPPORT
 **
 ** THE FOLLOWING CODE ASSUMES THAT THE INPUT PACKET HAS ALREADY
 ** BEEN SUCCESFULLY CHECKED.
 **/

/* use 32-bit FNV hash function */
#define  FNV_MULT   16777619U
#define  FNV_BASIS  2166136261U

static unsigned
_dnsPacket_hashBytes( DnsPacket*  packet, int  numBytes, unsigned  hash )
{
    const uint8_t*  p   = packet->cursor;
    const uint8_t*  end = packet->end;

    while (numBytes > 0 && p < end) {
        hash = hash*FNV_MULT ^ *p++;
    }
    packet->cursor = p;
    return hash;
}


static unsigned
_dnsPacket_hashQName( DnsPacket*  packet, unsigned  hash )
{
    const uint8_t*  p   = packet->cursor;
    const uint8_t*  end = packet->end;

    for (;;) {
        int  c;

        if (p >= end) {  /* should not happen */
            XLOG("%s: INTERNAL_ERROR: read-overflow !!\n", __FUNCTION__);
            break;
        }

        c = *p++;

        if (c == 0)
            break;

        if (c >= 64) {
            XLOG("%s: INTERNAL_ERROR: malformed domain !!\n", __FUNCTION__);
            break;
        }
        if (p + c >= end) {
            XLOG("%s: INTERNAL_ERROR: simple label read-overflow !!\n",
                    __FUNCTION__);
            break;
        }
        while (c > 0) {
            hash = hash*FNV_MULT ^ *p++;
            c   -= 1;
        }
    }
    packet->cursor = p;
    return hash;
}

static unsigned
_dnsPacket_hashQR( DnsPacket*  packet, unsigned  hash )
{
    int   len;

    hash = _dnsPacket_hashQName(packet, hash);
    hash = _dnsPacket_hashBytes(packet, 4, hash); /* TYPE and CLASS */
    return hash;
}

static unsigned
_dnsPacket_hashQuery( DnsPacket*  packet )
{
    unsigned  hash = FNV_BASIS;
    int       count;
    _dnsPacket_rewind(packet);

    /* we ignore the TC bit for reasons explained in
     * _dnsPacket_checkQuery().
     *
     * however we hash the RD bit to differentiate
     * between answers for recursive and non-recursive
     * queries.
     */
    hash = hash*FNV_MULT ^ (packet->base[2] & 1);

    /* assume: other flags are 0 */
    _dnsPacket_skip(packet, 4);

    /* read QDCOUNT */
    count = _dnsPacket_readInt16(packet);

    /* assume: ANcount, NScount, ARcount are 0 */
    _dnsPacket_skip(packet, 6);

    /* hash QDCOUNT QRs */
    for ( ; count > 0; count-- )
        hash = _dnsPacket_hashQR(packet, hash);

    return hash;
}


/** QUERY COMPARISON
 **
 ** THE FOLLOWING CODE ASSUMES THAT THE INPUT PACKETS HAVE ALREADY
 ** BEEN SUCCESFULLY CHECKED.
 **/

static int
_dnsPacket_isEqualDomainName( DnsPacket*  pack1, DnsPacket*  pack2 )
{
    const uint8_t*  p1   = pack1->cursor;
    const uint8_t*  end1 = pack1->end;
    const uint8_t*  p2   = pack2->cursor;
    const uint8_t*  end2 = pack2->end;

    for (;;) {
        int  c1, c2;

        if (p1 >= end1 || p2 >= end2) {
            XLOG("%s: INTERNAL_ERROR: read-overflow !!\n", __FUNCTION__);
            break;
        }
        c1 = *p1++;
        c2 = *p2++;
        if (c1 != c2)
            break;

        if (c1 == 0) {
            pack1->cursor = p1;
            pack2->cursor = p2;
            return 1;
        }
        if (c1 >= 64) {
            XLOG("%s: INTERNAL_ERROR: malformed domain !!\n", __FUNCTION__);
            break;
        }
        if ((p1+c1 > end1) || (p2+c1 > end2)) {
            XLOG("%s: INTERNAL_ERROR: simple label read-overflow !!\n",
                    __FUNCTION__);
            break;
        }
        if (memcmp(p1, p2, c1) != 0)
            break;
        p1 += c1;
        p2 += c1;
        /* we rely on the bound checks at the start of the loop */
    }
    /* not the same, or one is malformed */
    XLOG("different DN");
    return 0;
}

static int
_dnsPacket_isEqualBytes( DnsPacket*  pack1, DnsPacket*  pack2, int  numBytes )
{
    const uint8_t*  p1 = pack1->cursor;
    const uint8_t*  p2 = pack2->cursor;

    if ( p1 + numBytes > pack1->end || p2 + numBytes > pack2->end )
        return 0;

    if ( memcmp(p1, p2, numBytes) != 0 )
        return 0;

    pack1->cursor += numBytes;
    pack2->cursor += numBytes;
    return 1;
}

static int
_dnsPacket_isEqualQR( DnsPacket*  pack1, DnsPacket*  pack2 )
{
    /* compare domain name encoding + TYPE + CLASS */
    if ( !_dnsPacket_isEqualDomainName(pack1, pack2) ||
         !_dnsPacket_isEqualBytes(pack1, pack2, 2+2) )
        return 0;

    return 1;
}

static int
_dnsPacket_isEqualQuery( DnsPacket*  pack1, DnsPacket*  pack2 )
{
    int  count1, count2;

    /* compare the headers, ignore most fields */
    _dnsPacket_rewind(pack1);
    _dnsPacket_rewind(pack2);

    /* compare RD, ignore TC, see comment in _dnsPacket_checkQuery */
    if ((pack1->base[2] & 1) != (pack2->base[2] & 1)) {
        XLOG("different RD");
        return 0;
    }

    /* assume: other flags are all 0 */
    _dnsPacket_skip(pack1, 4);
    _dnsPacket_skip(pack2, 4);

    /* compare QDCOUNT */
    count1 = _dnsPacket_readInt16(pack1);
    count2 = _dnsPacket_readInt16(pack2);
    if (count1 != count2 || count1 < 0) {
        XLOG("different QDCOUNT");
        return 0;
    }

    /* assume: ANcount, NScount and ARcount are all 0 */
    _dnsPacket_skip(pack1, 6);
    _dnsPacket_skip(pack2, 6);

    /* compare the QDCOUNT QRs */
    for ( ; count1 > 0; count1-- ) {
        if (!_dnsPacket_isEqualQR(pack1, pack2)) {
            XLOG("different QR");
            return 0;
        }
    }
    return 1;
}

/****************************************************************************/
/****************************************************************************/
/*****                                                                  *****/
/*****                                                                  *****/
/*****                                                                  *****/
/****************************************************************************/
/****************************************************************************/

/* cache entry. for simplicity, 'hash' and 'hlink' are inlined in this
 * structure though they are conceptually part of the hash table.
 *
 * similarly, mru_next and mru_prev are part of the global MRU list
 */
typedef struct Entry {
    unsigned int     hash;   /* hash value */
    struct Entry*    hlink;  /* next in collision chain */
    struct Entry*    mru_prev;
    struct Entry*    mru_next;

    const uint8_t*   query;
    int              querylen;
    const uint8_t*   answer;
    int              answerlen;
    time_t           expires;   /* time_t when the entry isn't valid any more */
    int              id;        /* for debugging purpose */
} Entry;

/**
 * Parse the answer records and find the smallest
 * TTL among the answer records.
 *
 * The returned TTL is the number of seconds to
 * keep the answer in the cache.
 *
 * In case of parse error zero (0) is returned which
 * indicates that the answer shall not be cached.
 */
static u_long
answer_getTTL(const void* answer, int answerlen)
{
    ns_msg handle;
    int ancount, n;
    u_long result, ttl;
    ns_rr rr;

    result = 0;
    if (ns_initparse(answer, answerlen, &handle) >= 0) {
        // get number of answer records
        ancount = ns_msg_count(handle, ns_s_an);
        for (n = 0; n < ancount; n++) {
            if (ns_parserr(&handle, ns_s_an, n, &rr) == 0) {
                ttl = ns_rr_ttl(rr);
                if (n == 0 || ttl < result) {
                    result = ttl;
                }
            } else {
                XLOG("ns_parserr failed ancount no = %d. errno = %s\n", n, strerror(errno));
            }
        }
    } else {
        XLOG("ns_parserr failed. %s\n", strerror(errno));
    }

    XLOG("TTL = %d\n", result);

    return result;
}

static void
entry_free( Entry*  e )
{
    /* everything is allocated in a single memory block */
    if (e) {
        free(e);
    }
}

static __inline__ void
entry_mru_remove( Entry*  e )
{
    e->mru_prev->mru_next = e->mru_next;
    e->mru_next->mru_prev = e->mru_prev;
}

static __inline__ void
entry_mru_add( Entry*  e, Entry*  list )
{
    Entry*  first = list->mru_next;

    e->mru_next = first;
    e->mru_prev = list;

    list->mru_next  = e;
    first->mru_prev = e;
}

/* compute the hash of a given entry, this is a hash of most
 * data in the query (key) */
static unsigned
entry_hash( const Entry*  e )
{
    DnsPacket  pack[1];

    _dnsPacket_init(pack, e->query, e->querylen);
    return _dnsPacket_hashQuery(pack);
}

/* initialize an Entry as a search key, this also checks the input query packet
 * returns 1 on success, or 0 in case of unsupported/malformed data */
static int
entry_init_key( Entry*  e, const void*  query, int  querylen )
{
    DnsPacket  pack[1];

    memset(e, 0, sizeof(*e));

    e->query    = query;
    e->querylen = querylen;
    e->hash     = entry_hash(e);

    _dnsPacket_init(pack, query, querylen);

    return _dnsPacket_checkQuery(pack);
}

/* allocate a new entry as a cache node */
static Entry*
entry_alloc( const Entry*  init, const void*  answer, int  answerlen )
{
    Entry*  e;
    int     size;

    size = sizeof(*e) + init->querylen + answerlen;
    e    = calloc(size, 1);
    if (e == NULL)
        return e;

    e->hash     = init->hash;
    e->query    = (const uint8_t*)(e+1);
    e->querylen = init->querylen;

    memcpy( (char*)e->query, init->query, e->querylen );

    e->answer    = e->query + e->querylen;
    e->answerlen = answerlen;

    memcpy( (char*)e->answer, answer, e->answerlen );

    return e;
}

static int
entry_equals( const Entry*  e1, const Entry*  e2 )
{
    DnsPacket  pack1[1], pack2[1];

    if (e1->querylen != e2->querylen) {
        return 0;
    }
    _dnsPacket_init(pack1, e1->query, e1->querylen);
    _dnsPacket_init(pack2, e2->query, e2->querylen);

    return _dnsPacket_isEqualQuery(pack1, pack2);
}

/****************************************************************************/
/****************************************************************************/
/*****                                                                  *****/
/*****                                                                  *****/
/*****                                                                  *****/
/****************************************************************************/
/****************************************************************************/

/* We use a simple hash table with external collision lists
 * for simplicity, the hash-table fields 'hash' and 'hlink' are
 * inlined in the Entry structure.
 */

typedef struct resolv_cache {
    int              max_entries;
    int              num_entries;
    Entry            mru_list;
    pthread_mutex_t  lock;
    unsigned         generation;
    int              last_id;
    Entry*           entries;
} Cache;

typedef struct resolv_cache_info {
    char                        ifname[IF_NAMESIZE + 1];
    struct in_addr              ifaddr;
    Cache*                      cache;
    struct resolv_cache_info*   next;
    char*                       nameservers[MAXNS +1];
    struct addrinfo*            nsaddrinfo[MAXNS + 1];
} CacheInfo;

#define  HTABLE_VALID(x)  ((x) != NULL && (x) != HTABLE_DELETED)

static void
_cache_flush_locked( Cache*  cache )
{
    int     nn;
    time_t  now = _time_now();

    for (nn = 0; nn < cache->max_entries; nn++)
    {
        Entry**  pnode = (Entry**) &cache->entries[nn];

        while (*pnode != NULL) {
            Entry*  node = *pnode;
            *pnode = node->hlink;
            entry_free(node);
        }
    }

    cache->mru_list.mru_next = cache->mru_list.mru_prev = &cache->mru_list;
    cache->num_entries       = 0;
    cache->last_id           = 0;

    XLOG("*************************\n"
         "*** DNS CACHE FLUSHED ***\n"
         "*************************");
}

/* Return max number of entries allowed in the cache,
 * i.e. cache size. The cache size is either defined
 * by system property ro.net.dns_cache_size or by
 * CONFIG_MAX_ENTRIES if system property not set
 * or set to invalid value. */
static int
_res_cache_get_max_entries( void )
{
    int result = -1;
    char cache_size[PROP_VALUE_MAX];

    if (__system_property_get(DNS_CACHE_SIZE_PROP_NAME, cache_size) > 0) {
        result = atoi(cache_size);
    }

    // ro.net.dns_cache_size not set or set to negative value
    if (result <= 0) {
        result = CONFIG_MAX_ENTRIES;
    }

    XLOG("cache size: %d", result);
    return result;
}

static struct resolv_cache*
_resolv_cache_create( void )
{
    struct resolv_cache*  cache;

    cache = calloc(sizeof(*cache), 1);
    if (cache) {
        cache->max_entries = _res_cache_get_max_entries();
        cache->entries = calloc(sizeof(*cache->entries), cache->max_entries);
        if (cache->entries) {
            cache->generation = ~0U;
            pthread_mutex_init( &cache->lock, NULL );
            cache->mru_list.mru_prev = cache->mru_list.mru_next = &cache->mru_list;
            XLOG("%s: cache created\n", __FUNCTION__);
        } else {
            free(cache);
            cache = NULL;
        }
    }
    return cache;
}


#if DEBUG
static void
_dump_query( const uint8_t*  query, int  querylen )
{
    char       temp[256], *p=temp, *end=p+sizeof(temp);
    DnsPacket  pack[1];

    _dnsPacket_init(pack, query, querylen);
    p = _dnsPacket_bprintQuery(pack, p, end);
    XLOG("QUERY: %s", temp);
}

static void
_cache_dump_mru( Cache*  cache )
{
    char    temp[512], *p=temp, *end=p+sizeof(temp);
    Entry*  e;

    p = _bprint(temp, end, "MRU LIST (%2d): ", cache->num_entries);
    for (e = cache->mru_list.mru_next; e != &cache->mru_list; e = e->mru_next)
        p = _bprint(p, end, " %d", e->id);

    XLOG("%s", temp);
}

static void
_dump_answer(const void* answer, int answerlen)
{
    res_state statep;
    FILE* fp;
    char* buf;
    int fileLen;

    fp = fopen("/data/reslog.txt", "w+");
    if (fp != NULL) {
        statep = __res_get_state();

        res_pquery(statep, answer, answerlen, fp);

        //Get file length
        fseek(fp, 0, SEEK_END);
        fileLen=ftell(fp);
        fseek(fp, 0, SEEK_SET);
        buf = (char *)malloc(fileLen+1);
        if (buf != NULL) {
            //Read file contents into buffer
            fread(buf, fileLen, 1, fp);
            XLOG("%s\n", buf);
            free(buf);
        }
        fclose(fp);
        remove("/data/reslog.txt");
    }
    else {
        XLOG("_dump_answer: can't open file\n");
    }
}
#endif

#if DEBUG
#  define  XLOG_QUERY(q,len)   _dump_query((q), (len))
#  define  XLOG_ANSWER(a, len) _dump_answer((a), (len))
#else
#  define  XLOG_QUERY(q,len)   ((void)0)
#  define  XLOG_ANSWER(a,len)  ((void)0)
#endif

/* This function tries to find a key within the hash table
 * In case of success, it will return a *pointer* to the hashed key.
 * In case of failure, it will return a *pointer* to NULL
 *
 * So, the caller must check '*result' to check for success/failure.
 *
 * The main idea is that the result can later be used directly in
 * calls to _resolv_cache_add or _resolv_cache_remove as the 'lookup'
 * parameter. This makes the code simpler and avoids re-searching
 * for the key position in the htable.
 *
 * The result of a lookup_p is only valid until you alter the hash
 * table.
 */
static Entry**
_cache_lookup_p( Cache*   cache,
                 Entry*   key )
{
    int      index = key->hash % cache->max_entries;
    Entry**  pnode = (Entry**) &cache->entries[ index ];

    while (*pnode != NULL) {
        Entry*  node = *pnode;

        if (node == NULL)
            break;

        if (node->hash == key->hash && entry_equals(node, key))
            break;

        pnode = &node->hlink;
    }
    return pnode; 
}

/* Add a new entry to the hash table. 'lookup' must be the
 * result of an immediate previous failed _lookup_p() call
 * (i.e. with *lookup == NULL), and 'e' is the pointer to the
 * newly created entry
 */
static void
_cache_add_p( Cache*   cache,
              Entry**  lookup,
              Entry*   e )
{
    *lookup = e;
    e->id = ++cache->last_id;
    entry_mru_add(e, &cache->mru_list);
    cache->num_entries += 1;

    XLOG("%s: entry %d added (count=%d)", __FUNCTION__,
         e->id, cache->num_entries);
}

/* Remove an existing entry from the hash table,
 * 'lookup' must be the result of an immediate previous
 * and succesful _lookup_p() call.
 */
static void
_cache_remove_p( Cache*   cache,
                 Entry**  lookup )
{
    Entry*  e  = *lookup;

    XLOG("%s: entry %d removed (count=%d)", __FUNCTION__,
         e->id, cache->num_entries-1);

    entry_mru_remove(e);
    *lookup = e->hlink;
    entry_free(e);
    cache->num_entries -= 1;
}

/* Remove the oldest entry from the hash table.
 */
static void
_cache_remove_oldest( Cache*  cache )
{
    Entry*   oldest = cache->mru_list.mru_prev;
    Entry**  lookup = _cache_lookup_p(cache, oldest);

    if (*lookup == NULL) { /* should not happen */
        XLOG("%s: OLDEST NOT IN HTABLE ?", __FUNCTION__);
        return;
    }
    _cache_remove_p(cache, lookup);
}


ResolvCacheStatus
_resolv_cache_lookup( struct resolv_cache*  cache,
                      const void*           query,
                      int                   querylen,
                      void*                 answer,
                      int                   answersize,
                      int                  *answerlen )
{
    DnsPacket  pack[1];
    Entry      key[1];
    int        index;
    Entry**    lookup;
    Entry*     e;
    time_t     now;

    ResolvCacheStatus  result = RESOLV_CACHE_NOTFOUND;

    XLOG("%s: lookup", __FUNCTION__);
    XLOG_QUERY(query, querylen);

    /* we don't cache malformed queries */
    if (!entry_init_key(key, query, querylen)) {
        XLOG("%s: unsupported query", __FUNCTION__);
        return RESOLV_CACHE_UNSUPPORTED;
    }
    /* lookup cache */
    pthread_mutex_lock( &cache->lock );

    /* see the description of _lookup_p to understand this.
     * the function always return a non-NULL pointer.
     */
    lookup = _cache_lookup_p(cache, key);
    e      = *lookup;

    if (e == NULL) {
        XLOG( "NOT IN CACHE");
        goto Exit;
    }

    now = _time_now();

    /* remove stale entries here */
    if (now >= e->expires) {
        XLOG( " NOT IN CACHE (STALE ENTRY %p DISCARDED)", *lookup );
        _cache_remove_p(cache, lookup);
        goto Exit;
    }

    *answerlen = e->answerlen;
    if (e->answerlen > answersize) {
        /* NOTE: we return UNSUPPORTED if the answer buffer is too short */
        result = RESOLV_CACHE_UNSUPPORTED;
        XLOG(" ANSWER TOO LONG");
        goto Exit;
    }

    memcpy( answer, e->answer, e->answerlen );

    /* bump up this entry to the top of the MRU list */
    if (e != cache->mru_list.mru_next) {
        entry_mru_remove( e );
        entry_mru_add( e, &cache->mru_list );
    }

    XLOG( "FOUND IN CACHE entry=%p", e );
    result = RESOLV_CACHE_FOUND;

Exit:
    pthread_mutex_unlock( &cache->lock );
    return result;
}


void
_resolv_cache_add( struct resolv_cache*  cache,
                   const void*           query,
                   int                   querylen,
                   const void*           answer,
                   int                   answerlen )
{
    Entry    key[1];
    Entry*   e;
    Entry**  lookup;
    u_long   ttl;

    /* don't assume that the query has already been cached
     */
    if (!entry_init_key( key, query, querylen )) {
        XLOG( "%s: passed invalid query ?", __FUNCTION__);
        return;
    }

    pthread_mutex_lock( &cache->lock );

    XLOG( "%s: query:", __FUNCTION__ );
    XLOG_QUERY(query,querylen);
    XLOG_ANSWER(answer, answerlen);
#if DEBUG_DATA
    XLOG( "answer:");
    XLOG_BYTES(answer,answerlen);
#endif

    lookup = _cache_lookup_p(cache, key);
    e      = *lookup;

    if (e != NULL) { /* should not happen */
        XLOG("%s: ALREADY IN CACHE (%p) ? IGNORING ADD",
             __FUNCTION__, e);
        goto Exit;
    }

    if (cache->num_entries >= cache->max_entries) {
        _cache_remove_oldest(cache);
        /* need to lookup again */
        lookup = _cache_lookup_p(cache, key);
        e      = *lookup;
        if (e != NULL) {
            XLOG("%s: ALREADY IN CACHE (%p) ? IGNORING ADD",
                __FUNCTION__, e);
            goto Exit;
        }
    }

    ttl = answer_getTTL(answer, answerlen);
    if (ttl > 0) {
        e = entry_alloc(key, answer, answerlen);
        if (e != NULL) {
            e->expires = ttl + _time_now();
            _cache_add_p(cache, lookup, e);
        }
    }
#if DEBUG
    _cache_dump_mru(cache);
#endif
Exit:
    pthread_mutex_unlock( &cache->lock );
}

/****************************************************************************/
/****************************************************************************/
/*****                                                                  *****/
/*****                                                                  *****/
/*****                                                                  *****/
/****************************************************************************/
/****************************************************************************/

static pthread_once_t        _res_cache_once;

// Head of the list of caches.  Protected by _res_cache_list_lock.
static struct resolv_cache_info _res_cache_list;

// name of the current default inteface
static char            _res_default_ifname[IF_NAMESIZE + 1];

// lock protecting everything in the _resolve_cache_info structs (next ptr, etc)
static pthread_mutex_t _res_cache_list_lock;


/* lookup the default interface name */
static char *_get_default_iface_locked();
/* insert resolv_cache_info into the list of resolv_cache_infos */
static void _insert_cache_info_locked(struct resolv_cache_info* cache_info);
/* creates a resolv_cache_info */
static struct resolv_cache_info* _create_cache_info( void );
/* gets cache associated with an interface name, or NULL if none exists */
static struct resolv_cache* _find_named_cache_locked(const char* ifname);
/* gets a resolv_cache_info associated with an interface name, or NULL if not found */
static struct resolv_cache_info* _find_cache_info_locked(const char* ifname);
/* free dns name server list of a resolv_cache_info structure */
static void _free_nameservers(struct resolv_cache_info* cache_info);
/* look up the named cache, and creates one if needed */
static struct resolv_cache* _get_res_cache_for_iface_locked(const char* ifname);
/* empty the named cache */
static void _flush_cache_for_iface_locked(const char* ifname);
/* empty the nameservers set for the named cache */
static void _free_nameservers_locked(struct resolv_cache_info* cache_info);
/* lookup the namserver for the name interface */
static int _get_nameserver_locked(const char* ifname, int n, char* addr, int addrLen);
/* lookup the addr of the nameserver for the named interface */
static struct addrinfo* _get_nameserver_addr_locked(const char* ifname, int n);
/* lookup the inteface's address */
static struct in_addr* _get_addr_locked(const char * ifname);



static void
_res_cache_init(void)
{
    const char*  env = getenv(CONFIG_ENV);

    if (env && atoi(env) == 0) {
        /* the cache is disabled */
        return;
    }

    memset(&_res_default_ifname, 0, sizeof(_res_default_ifname));
    memset(&_res_cache_list, 0, sizeof(_res_cache_list));
    pthread_mutex_init(&_res_cache_list_lock, NULL);
}

struct resolv_cache*
__get_res_cache(void)
<<<<<<< HEAD
{
    struct resolv_cache *cache;

    pthread_once(&_res_cache_once, _res_cache_init);

    pthread_mutex_lock(&_res_cache_list_lock);

    char* ifname = _get_default_iface_locked();

    // if default interface not set then use the first cache
    // associated with an interface as the default one.
    if (ifname[0] == '\0') {
        struct resolv_cache_info* cache_info = _res_cache_list.next;
        while (cache_info) {
            if (cache_info->ifname[0] != '\0') {
                ifname = cache_info->ifname;
            }

            cache_info = cache_info->next;
        }
    }
    cache = _get_res_cache_for_iface_locked(ifname);

    pthread_mutex_unlock(&_res_cache_list_lock);
    XLOG("_get_res_cache. default_ifname = %s\n", ifname);
    return cache;
}

static struct resolv_cache*
_get_res_cache_for_iface_locked(const char* ifname)
{
=======
{
    struct resolv_cache *cache;

    pthread_once(&_res_cache_once, _res_cache_init);

    pthread_mutex_lock(&_res_cache_list_lock);

    char* ifname = _get_default_iface_locked();

    // if default interface not set then use the first cache
    // associated with an interface as the default one.
    if (ifname[0] == '\0') {
        struct resolv_cache_info* cache_info = _res_cache_list.next;
        while (cache_info) {
            if (cache_info->ifname[0] != '\0') {
                ifname = cache_info->ifname;
                break;
            }

            cache_info = cache_info->next;
        }
    }
    cache = _get_res_cache_for_iface_locked(ifname);

    pthread_mutex_unlock(&_res_cache_list_lock);
    XLOG("_get_res_cache. default_ifname = %s\n", ifname);
    return cache;
}

static struct resolv_cache*
_get_res_cache_for_iface_locked(const char* ifname)
{
>>>>>>> 9363d912
    if (ifname == NULL)
        return NULL;

    struct resolv_cache* cache = _find_named_cache_locked(ifname);
    if (!cache) {
        struct resolv_cache_info* cache_info = _create_cache_info();
        if (cache_info) {
            cache = _resolv_cache_create();
            if (cache) {
                int len = sizeof(cache_info->ifname);
                cache_info->cache = cache;
                strncpy(cache_info->ifname, ifname, len - 1);
                cache_info->ifname[len - 1] = '\0';

                _insert_cache_info_locked(cache_info);
            } else {
                free(cache_info);
            }
        }
    }
    return cache;
}

void
_resolv_cache_reset(unsigned  generation)
{
    XLOG("%s: generation=%d", __FUNCTION__, generation);

    pthread_once(&_res_cache_once, _res_cache_init);
    pthread_mutex_lock(&_res_cache_list_lock);

    char* ifname = _get_default_iface_locked();
    // if default interface not set then use the first cache
    // associated with an interface as the default one.
    // Note: Copied the code from __get_res_cache since this
    // method will be deleted/obsolete when cache per interface
    // implemented all over
    if (ifname[0] == '\0') {
        struct resolv_cache_info* cache_info = _res_cache_list.next;
        while (cache_info) {
            if (cache_info->ifname[0] != '\0') {
                ifname = cache_info->ifname;
<<<<<<< HEAD
=======
                break;
>>>>>>> 9363d912
            }

            cache_info = cache_info->next;
        }
    }
    struct resolv_cache* cache = _get_res_cache_for_iface_locked(ifname);

<<<<<<< HEAD
    if (cache == NULL) {
        pthread_mutex_unlock(&_res_cache_list_lock);
        return;
    }

    pthread_mutex_lock( &cache->lock );
    if (cache->generation != generation) {
        _cache_flush_locked(cache);
        cache->generation = generation;
    }
    pthread_mutex_unlock( &cache->lock );
=======
    if (cache != NULL) {
        pthread_mutex_lock( &cache->lock );
        if (cache->generation != generation) {
            _cache_flush_locked(cache);
            cache->generation = generation;
        }
        pthread_mutex_unlock( &cache->lock );
    }
>>>>>>> 9363d912

    pthread_mutex_unlock(&_res_cache_list_lock);
}

void
_resolv_flush_cache_for_default_iface(void)
{
    char* ifname;

    pthread_once(&_res_cache_once, _res_cache_init);
    pthread_mutex_lock(&_res_cache_list_lock);

    ifname = _get_default_iface_locked();
    _flush_cache_for_iface_locked(ifname);

    pthread_mutex_unlock(&_res_cache_list_lock);
}

void
_resolv_flush_cache_for_iface(const char* ifname)
{
    pthread_once(&_res_cache_once, _res_cache_init);
    pthread_mutex_lock(&_res_cache_list_lock);

    _flush_cache_for_iface_locked(ifname);

    pthread_mutex_unlock(&_res_cache_list_lock);
}

static void
_flush_cache_for_iface_locked(const char* ifname)
{
    struct resolv_cache* cache = _find_named_cache_locked(ifname);
    if (cache) {
        pthread_mutex_lock(&cache->lock);
        _cache_flush_locked(cache);
        pthread_mutex_unlock(&cache->lock);
    }
}

static struct resolv_cache_info*
_create_cache_info(void)
{
    struct resolv_cache_info*  cache_info;

    cache_info = calloc(sizeof(*cache_info), 1);
    return cache_info;
}

static void
_insert_cache_info_locked(struct resolv_cache_info* cache_info)
{
    struct resolv_cache_info* last;

    for (last = &_res_cache_list; last->next; last = last->next);

    last->next = cache_info;

}

static struct resolv_cache*
_find_named_cache_locked(const char* ifname) {
<<<<<<< HEAD

    struct resolv_cache_info* info = _find_cache_info_locked(ifname);

    if (info != NULL) return info->cache;

    return NULL;
}

static struct resolv_cache_info*
_find_cache_info_locked(const char* ifname)
{
    if (ifname == NULL)
        return NULL;

    struct resolv_cache_info* cache_info = _res_cache_list.next;

    while (cache_info) {
        if (strcmp(cache_info->ifname, ifname) == 0) {
            break;
        }

        cache_info = cache_info->next;
    }
    return cache_info;
}

static char*
_get_default_iface_locked(void)
{
    char* iface = _res_default_ifname;

    return iface;
}

void
_resolv_set_default_iface(const char* ifname)
{
    XLOG("_resolv_set_default_if ifname %s\n",ifname);

    pthread_once(&_res_cache_once, _res_cache_init);
    pthread_mutex_lock(&_res_cache_list_lock);

    int size = sizeof(_res_default_ifname);
    memset(_res_default_ifname, 0, size);
    strncpy(_res_default_ifname, ifname, size - 1);
    _res_default_ifname[size - 1] = '\0';

    pthread_mutex_unlock(&_res_cache_list_lock);
}

void
_resolv_set_nameservers_for_iface(const char* ifname, char** servers, int numservers)
{
    int i, rt, index;
    struct addrinfo hints;
    char sbuf[NI_MAXSERV];

    pthread_once(&_res_cache_once, _res_cache_init);

    pthread_mutex_lock(&_res_cache_list_lock);
    // creates the cache if not created
    _get_res_cache_for_iface_locked(ifname);

    struct resolv_cache_info* cache_info = _find_cache_info_locked(ifname);

    if (cache_info != NULL) {
        // free current before adding new
        _free_nameservers_locked(cache_info);

        memset(&hints, 0, sizeof(hints));
        hints.ai_family = PF_UNSPEC;
        hints.ai_socktype = SOCK_DGRAM; /*dummy*/
        hints.ai_flags = AI_NUMERICHOST;
        sprintf(sbuf, "%u", NAMESERVER_PORT);

        index = 0;
        for (i = 0; i < numservers && i < MAXNS; i++) {
            rt = getaddrinfo(servers[i], sbuf, &hints, &cache_info->nsaddrinfo[index]);
            if (rt == 0) {
                cache_info->nameservers[index] = strdup(servers[i]);
                index++;
            } else {
                cache_info->nsaddrinfo[index] = NULL;
            }
        }
    }
    pthread_mutex_unlock(&_res_cache_list_lock);
}

static void
_free_nameservers_locked(struct resolv_cache_info* cache_info)
{
    int i;
    for (i = 0; i <= MAXNS; i++) {
        free(cache_info->nameservers[i]);
        cache_info->nameservers[i] = NULL;
        freeaddrinfo(cache_info->nsaddrinfo[i]);
        cache_info->nsaddrinfo[i] = NULL;
    }
}

int
_resolv_cache_get_nameserver(int n, char* addr, int addrLen)
{
    char *ifname;
    int result = 0;

    pthread_once(&_res_cache_once, _res_cache_init);
    pthread_mutex_lock(&_res_cache_list_lock);

    ifname = _get_default_iface_locked();
    result = _get_nameserver_locked(ifname, n, addr, addrLen);

=======

    struct resolv_cache_info* info = _find_cache_info_locked(ifname);

    if (info != NULL) return info->cache;

    return NULL;
}

static struct resolv_cache_info*
_find_cache_info_locked(const char* ifname)
{
    if (ifname == NULL)
        return NULL;

    struct resolv_cache_info* cache_info = _res_cache_list.next;

    while (cache_info) {
        if (strcmp(cache_info->ifname, ifname) == 0) {
            break;
        }

        cache_info = cache_info->next;
    }
    return cache_info;
}

static char*
_get_default_iface_locked(void)
{
    char* iface = _res_default_ifname;

    return iface;
}

void
_resolv_set_default_iface(const char* ifname)
{
    XLOG("_resolv_set_default_if ifname %s\n",ifname);

    pthread_once(&_res_cache_once, _res_cache_init);
    pthread_mutex_lock(&_res_cache_list_lock);

    int size = sizeof(_res_default_ifname);
    memset(_res_default_ifname, 0, size);
    strncpy(_res_default_ifname, ifname, size - 1);
    _res_default_ifname[size - 1] = '\0';

    pthread_mutex_unlock(&_res_cache_list_lock);
}

void
_resolv_set_nameservers_for_iface(const char* ifname, char** servers, int numservers)
{
    int i, rt, index;
    struct addrinfo hints;
    char sbuf[NI_MAXSERV];

    pthread_once(&_res_cache_once, _res_cache_init);

    pthread_mutex_lock(&_res_cache_list_lock);
    // creates the cache if not created
    _get_res_cache_for_iface_locked(ifname);

    struct resolv_cache_info* cache_info = _find_cache_info_locked(ifname);

    if (cache_info != NULL) {
        // free current before adding new
        _free_nameservers_locked(cache_info);

        memset(&hints, 0, sizeof(hints));
        hints.ai_family = PF_UNSPEC;
        hints.ai_socktype = SOCK_DGRAM; /*dummy*/
        hints.ai_flags = AI_NUMERICHOST;
        sprintf(sbuf, "%u", NAMESERVER_PORT);

        index = 0;
        for (i = 0; i < numservers && i < MAXNS; i++) {
            rt = getaddrinfo(servers[i], sbuf, &hints, &cache_info->nsaddrinfo[index]);
            if (rt == 0) {
                cache_info->nameservers[index] = strdup(servers[i]);
                index++;
            } else {
                cache_info->nsaddrinfo[index] = NULL;
            }
        }
    }
    pthread_mutex_unlock(&_res_cache_list_lock);
}

static void
_free_nameservers_locked(struct resolv_cache_info* cache_info)
{
    int i;
    for (i = 0; i <= MAXNS; i++) {
        free(cache_info->nameservers[i]);
        cache_info->nameservers[i] = NULL;
        if (cache_info->nsaddrinfo[i] != NULL) {
            freeaddrinfo(cache_info->nsaddrinfo[i]);
            cache_info->nsaddrinfo[i] = NULL;
        }
    }
}

int
_resolv_cache_get_nameserver(int n, char* addr, int addrLen)
{
    char *ifname;
    int result = 0;

    pthread_once(&_res_cache_once, _res_cache_init);
    pthread_mutex_lock(&_res_cache_list_lock);

    ifname = _get_default_iface_locked();
    result = _get_nameserver_locked(ifname, n, addr, addrLen);

>>>>>>> 9363d912
    pthread_mutex_unlock(&_res_cache_list_lock);
    return result;
}

static int
_get_nameserver_locked(const char* ifname, int n, char* addr, int addrLen)
{
    int len = 0;
    char* ns;
    struct resolv_cache_info* cache_info;

    if (n < 1 || n > MAXNS || !addr)
        return 0;

    cache_info = _find_cache_info_locked(ifname);
    if (cache_info) {
        ns = cache_info->nameservers[n - 1];
        if (ns) {
            len = strlen(ns);
            if (len < addrLen) {
                strncpy(addr, ns, len);
                addr[len] = '\0';
            } else {
                len = 0;
            }
        }
    }

    return len;
}

struct addrinfo*
_cache_get_nameserver_addr(int n)
{
    struct addrinfo *result;
    char* ifname;

    pthread_once(&_res_cache_once, _res_cache_init);
    pthread_mutex_lock(&_res_cache_list_lock);

    ifname = _get_default_iface_locked();

    result = _get_nameserver_addr_locked(ifname, n);
    pthread_mutex_unlock(&_res_cache_list_lock);
    return result;
}

static struct addrinfo*
_get_nameserver_addr_locked(const char* ifname, int n)
{
    struct addrinfo* ai = NULL;
    struct resolv_cache_info* cache_info;

    if (n < 1 || n > MAXNS)
        return NULL;

    cache_info = _find_cache_info_locked(ifname);
    if (cache_info) {
        ai = cache_info->nsaddrinfo[n - 1];
    }
    return ai;
}

void
_resolv_set_addr_of_iface(const char* ifname, struct in_addr* addr)
{
    pthread_once(&_res_cache_once, _res_cache_init);
    pthread_mutex_lock(&_res_cache_list_lock);
    struct resolv_cache_info* cache_info = _find_cache_info_locked(ifname);
    if (cache_info) {
        memcpy(&cache_info->ifaddr, addr, sizeof(*addr));

        if (DEBUG) {
            char* addr_s = inet_ntoa(cache_info->ifaddr);
            XLOG("address of interface %s is %s\n", ifname, addr_s);
        }
    }
    pthread_mutex_unlock(&_res_cache_list_lock);
}

struct in_addr*
_resolv_get_addr_of_default_iface(void)
{
    struct in_addr* ai = NULL;
    char* ifname;

    pthread_once(&_res_cache_once, _res_cache_init);
    pthread_mutex_lock(&_res_cache_list_lock);
    ifname = _get_default_iface_locked();
    ai = _get_addr_locked(ifname);
    pthread_mutex_unlock(&_res_cache_list_lock);

    return ai;
}

struct in_addr*
_resolv_get_addr_of_iface(const char* ifname)
{
    struct in_addr* ai = NULL;

    pthread_once(&_res_cache_once, _res_cache_init);
    pthread_mutex_lock(&_res_cache_list_lock);
    ai =_get_addr_locked(ifname);
    pthread_mutex_unlock(&_res_cache_list_lock);
    return ai;
}

static struct in_addr*
_get_addr_locked(const char * ifname)
{
    struct resolv_cache_info* cache_info = _find_cache_info_locked(ifname);
    if (cache_info) {
        return &cache_info->ifaddr;
    }
    return NULL;
}<|MERGE_RESOLUTION|>--- conflicted
+++ resolved
@@ -35,10 +35,7 @@
 
 #include <errno.h>
 #include "arpa_nameser.h"
-<<<<<<< HEAD
 #include <sys/system_properties.h>
-=======
->>>>>>> 9363d912
 #include <net/if.h>
 #include <netdb.h>
 #include <linux/if.h>
@@ -1614,39 +1611,6 @@
 
 struct resolv_cache*
 __get_res_cache(void)
-<<<<<<< HEAD
-{
-    struct resolv_cache *cache;
-
-    pthread_once(&_res_cache_once, _res_cache_init);
-
-    pthread_mutex_lock(&_res_cache_list_lock);
-
-    char* ifname = _get_default_iface_locked();
-
-    // if default interface not set then use the first cache
-    // associated with an interface as the default one.
-    if (ifname[0] == '\0') {
-        struct resolv_cache_info* cache_info = _res_cache_list.next;
-        while (cache_info) {
-            if (cache_info->ifname[0] != '\0') {
-                ifname = cache_info->ifname;
-            }
-
-            cache_info = cache_info->next;
-        }
-    }
-    cache = _get_res_cache_for_iface_locked(ifname);
-
-    pthread_mutex_unlock(&_res_cache_list_lock);
-    XLOG("_get_res_cache. default_ifname = %s\n", ifname);
-    return cache;
-}
-
-static struct resolv_cache*
-_get_res_cache_for_iface_locked(const char* ifname)
-{
-=======
 {
     struct resolv_cache *cache;
 
@@ -1679,7 +1643,6 @@
 static struct resolv_cache*
 _get_res_cache_for_iface_locked(const char* ifname)
 {
->>>>>>> 9363d912
     if (ifname == NULL)
         return NULL;
 
@@ -1722,10 +1685,7 @@
         while (cache_info) {
             if (cache_info->ifname[0] != '\0') {
                 ifname = cache_info->ifname;
-<<<<<<< HEAD
-=======
                 break;
->>>>>>> 9363d912
             }
 
             cache_info = cache_info->next;
@@ -1733,19 +1693,6 @@
     }
     struct resolv_cache* cache = _get_res_cache_for_iface_locked(ifname);
 
-<<<<<<< HEAD
-    if (cache == NULL) {
-        pthread_mutex_unlock(&_res_cache_list_lock);
-        return;
-    }
-
-    pthread_mutex_lock( &cache->lock );
-    if (cache->generation != generation) {
-        _cache_flush_locked(cache);
-        cache->generation = generation;
-    }
-    pthread_mutex_unlock( &cache->lock );
-=======
     if (cache != NULL) {
         pthread_mutex_lock( &cache->lock );
         if (cache->generation != generation) {
@@ -1754,7 +1701,6 @@
         }
         pthread_mutex_unlock( &cache->lock );
     }
->>>>>>> 9363d912
 
     pthread_mutex_unlock(&_res_cache_list_lock);
 }
@@ -1817,7 +1763,6 @@
 
 static struct resolv_cache*
 _find_named_cache_locked(const char* ifname) {
-<<<<<<< HEAD
 
     struct resolv_cache_info* info = _find_cache_info_locked(ifname);
 
@@ -1914,120 +1859,6 @@
     for (i = 0; i <= MAXNS; i++) {
         free(cache_info->nameservers[i]);
         cache_info->nameservers[i] = NULL;
-        freeaddrinfo(cache_info->nsaddrinfo[i]);
-        cache_info->nsaddrinfo[i] = NULL;
-    }
-}
-
-int
-_resolv_cache_get_nameserver(int n, char* addr, int addrLen)
-{
-    char *ifname;
-    int result = 0;
-
-    pthread_once(&_res_cache_once, _res_cache_init);
-    pthread_mutex_lock(&_res_cache_list_lock);
-
-    ifname = _get_default_iface_locked();
-    result = _get_nameserver_locked(ifname, n, addr, addrLen);
-
-=======
-
-    struct resolv_cache_info* info = _find_cache_info_locked(ifname);
-
-    if (info != NULL) return info->cache;
-
-    return NULL;
-}
-
-static struct resolv_cache_info*
-_find_cache_info_locked(const char* ifname)
-{
-    if (ifname == NULL)
-        return NULL;
-
-    struct resolv_cache_info* cache_info = _res_cache_list.next;
-
-    while (cache_info) {
-        if (strcmp(cache_info->ifname, ifname) == 0) {
-            break;
-        }
-
-        cache_info = cache_info->next;
-    }
-    return cache_info;
-}
-
-static char*
-_get_default_iface_locked(void)
-{
-    char* iface = _res_default_ifname;
-
-    return iface;
-}
-
-void
-_resolv_set_default_iface(const char* ifname)
-{
-    XLOG("_resolv_set_default_if ifname %s\n",ifname);
-
-    pthread_once(&_res_cache_once, _res_cache_init);
-    pthread_mutex_lock(&_res_cache_list_lock);
-
-    int size = sizeof(_res_default_ifname);
-    memset(_res_default_ifname, 0, size);
-    strncpy(_res_default_ifname, ifname, size - 1);
-    _res_default_ifname[size - 1] = '\0';
-
-    pthread_mutex_unlock(&_res_cache_list_lock);
-}
-
-void
-_resolv_set_nameservers_for_iface(const char* ifname, char** servers, int numservers)
-{
-    int i, rt, index;
-    struct addrinfo hints;
-    char sbuf[NI_MAXSERV];
-
-    pthread_once(&_res_cache_once, _res_cache_init);
-
-    pthread_mutex_lock(&_res_cache_list_lock);
-    // creates the cache if not created
-    _get_res_cache_for_iface_locked(ifname);
-
-    struct resolv_cache_info* cache_info = _find_cache_info_locked(ifname);
-
-    if (cache_info != NULL) {
-        // free current before adding new
-        _free_nameservers_locked(cache_info);
-
-        memset(&hints, 0, sizeof(hints));
-        hints.ai_family = PF_UNSPEC;
-        hints.ai_socktype = SOCK_DGRAM; /*dummy*/
-        hints.ai_flags = AI_NUMERICHOST;
-        sprintf(sbuf, "%u", NAMESERVER_PORT);
-
-        index = 0;
-        for (i = 0; i < numservers && i < MAXNS; i++) {
-            rt = getaddrinfo(servers[i], sbuf, &hints, &cache_info->nsaddrinfo[index]);
-            if (rt == 0) {
-                cache_info->nameservers[index] = strdup(servers[i]);
-                index++;
-            } else {
-                cache_info->nsaddrinfo[index] = NULL;
-            }
-        }
-    }
-    pthread_mutex_unlock(&_res_cache_list_lock);
-}
-
-static void
-_free_nameservers_locked(struct resolv_cache_info* cache_info)
-{
-    int i;
-    for (i = 0; i <= MAXNS; i++) {
-        free(cache_info->nameservers[i]);
-        cache_info->nameservers[i] = NULL;
         if (cache_info->nsaddrinfo[i] != NULL) {
             freeaddrinfo(cache_info->nsaddrinfo[i]);
             cache_info->nsaddrinfo[i] = NULL;
@@ -2047,7 +1878,6 @@
     ifname = _get_default_iface_locked();
     result = _get_nameserver_locked(ifname, n, addr, addrLen);
 
->>>>>>> 9363d912
     pthread_mutex_unlock(&_res_cache_list_lock);
     return result;
 }
