--- conflicted
+++ resolved
@@ -48,10 +48,6 @@
  *
  * See also arc4random_buf() which is available in all API levels.
  */
-<<<<<<< HEAD
-int getentropy(void* _Nonnull __buffer, size_t __buffer_size) __wur __INTRODUCED_IN(28);
-=======
 __nodiscard int getentropy(void* _Nonnull __buffer, size_t __buffer_size) __INTRODUCED_IN(28);
->>>>>>> 5a8c475b
 
 __END_DECLS