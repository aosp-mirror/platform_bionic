--- conflicted
+++ resolved
@@ -51,85 +51,4 @@
  */
 void android_set_abort_message(const char* _Nullable __msg);
 
-<<<<<<< HEAD
-/**
- * Register a new buffer to get logged into tombstones for crashes.
- *
- * It will be added to both the tombstone proto in the crash_detail field, and
- * in the tombstone text format.
- *
- * Tombstone proto definition:
- *   https://cs.android.com/android/platform/superproject/main/+/main:system/core/debuggerd/proto/tombstone.proto
- *
- * The lifetime of name and data has to be valid until the program crashes, or until
- * android_unregister_crash_detail is called.
- *
- * Example usage:
- *   const char* stageName = "garbage_collection";
- *   crash_detail_t* cd = android_register_crash_detail("stage", stageName, strlen(stageName));
- *   do_garbage_collection();
- *   android_unregister_crash_detail(cd);
- *
- * If this example crashes in do_garbage_collection, a line will show up in the textual representation of the tombstone:
- *   Extra crash detail: stage: 'garbage_collection'
- *
- * Introduced in API 35.
- *
- * \param name identifying name for this extra data.
- *             this should generally be a human-readable debug string, but we are treating
- *             it as arbitrary bytes because it could be corrupted by the crash.
- * \param name_size number of bytes of the buffer pointed to by name
- * \param data a buffer containing the extra detail bytes, if null the crash detail
- *             is disabled until android_replace_crash_detail_data replaces it with
- *             a non-null pointer.
- * \param data_size number of bytes of the buffer pointed to by data
- *
- * \return a handle to the extra crash detail.
- */
-crash_detail_t* _Nullable android_register_crash_detail(
-    const void* _Nonnull name, size_t name_size, const void* _Nullable data, size_t data_size) __INTRODUCED_IN(35);
-
-/**
- * Unregister crash detail from being logged into tombstones.
- *
- * After this function returns, the lifetime of the objects crash_detail was
- * constructed from no longer needs to be valid.
- *
- * Introduced in API 35.
- *
- * \param crash_detail the crash_detail that should be removed.
- */
-void android_unregister_crash_detail(crash_detail_t* _Nonnull crash_detail) __INTRODUCED_IN(35);
-
-/**
- * Replace data of crash detail.
- *
- * This is more efficient than using android_unregister_crash_detail followed by
- * android_register_crash_detail. If you very frequently need to swap out the data,
- * you can hold onto the crash_detail.
- *
- * Introduced in API 35.
- *
- * \param data the new buffer containing the extra detail bytes, or null to disable until
- *             android_replace_crash_detail_data is called again with non-null data.
- * \param data_size the number of bytes of the buffer pointed to by data.
- */
-void android_replace_crash_detail_data(crash_detail_t* _Nonnull crash_detail, const void* _Nullable data, size_t data_size) __INTRODUCED_IN(35);
-
-/**
- * Replace name of crash detail.
- *
- * This is more efficient than using android_unregister_crash_detail followed by
- * android_register_crash_detail. If you very frequently need to swap out the name,
- * you can hold onto the crash_detail.
- *
- * Introduced in API 35.
- *
- * \param name identifying name for this extra data.
- * \param name_size number of bytes of the buffer pointed to by name
- */
-void android_replace_crash_detail_name(crash_detail_t* _Nonnull crash_detail, const void* _Nonnull name, size_t name_size) __INTRODUCED_IN(35);
-
-=======
->>>>>>> 30c7aad0
 __END_DECLS