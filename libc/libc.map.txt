--- conflicted
+++ resolved
@@ -1586,17 +1586,10 @@
 
 LIBC_V { # introduced=VanillaIceCream
   global:
-<<<<<<< HEAD
-    android_register_crash_detail;
-    android_unregister_crash_detail;
-    android_replace_crash_detail_data;
-    android_replace_crash_detail_name;
-=======
     android_crash_detail_register;
     android_crash_detail_unregister;
     android_crash_detail_replace_name;
     android_crash_detail_replace_data;
->>>>>>> 30c7aad0
     epoll_pwait2;
     epoll_pwait2_64;
     localtime_rz;
